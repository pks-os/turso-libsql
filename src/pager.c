/*
** 2001 September 15
**
** The author disclaims copyright to this source code.  In place of
** a legal notice, here is a blessing:
**
**    May you do good and not evil.
**    May you find forgiveness for yourself and forgive others.
**    May you share freely, never taking more than you give.
**
*************************************************************************
** This is the implementation of the page cache subsystem or "pager".
** 
** The pager is used to access a database disk file.  It implements
** atomic commit and rollback through the use of a journal file that
** is separate from the database file.  The pager also implements file
** locking to prevent two processes from writing the same database
** file simultaneously, or one process from reading the database while
** another is writing.
*/
#ifndef SQLITE_OMIT_DISKIO
#include "sqliteInt.h"
#include "wal.h"


/******************* NOTES ON THE DESIGN OF THE PAGER ************************
**
** This comment block describes invariants that hold when using a rollback
** journal.  These invariants do not apply for journal_mode=WAL,
** journal_mode=MEMORY, or journal_mode=OFF.
**
** Within this comment block, a page is deemed to have been synced
** automatically as soon as it is written when PRAGMA synchronous=OFF.
** Otherwise, the page is not synced until the xSync method of the VFS
** is called successfully on the file containing the page.
**
** Definition:  A page of the database file is said to be "overwriteable" if
** one or more of the following are true about the page:
** 
**     (a)  The original content of the page as it was at the beginning of
**          the transaction has been written into the rollback journal and
**          synced.
** 
**     (b)  The page was a freelist leaf page at the start of the transaction.
** 
**     (c)  The page number is greater than the largest page that existed in
**          the database file at the start of the transaction.
** 
** (1) A page of the database file is never overwritten unless one of the
**     following are true:
** 
**     (a) The page and all other pages on the same sector are overwriteable.
** 
**     (b) The atomic page write optimization is enabled, and the entire
**         transaction other than the update of the transaction sequence
**         number consists of a single page change.
** 
** (2) The content of a page written into the rollback journal exactly matches
**     both the content in the database when the rollback journal was written
**     and the content in the database at the beginning of the current
**     transaction.
** 
** (3) Writes to the database file are an integer multiple of the page size
**     in length and are aligned on a page boundary.
** 
** (4) Reads from the database file are either aligned on a page boundary and
**     an integer multiple of the page size in length or are taken from the
**     first 100 bytes of the database file.
** 
** (5) All writes to the database file are synced prior to the rollback journal
**     being deleted, truncated, or zeroed.
** 
** (6) If a master journal file is used, then all writes to the database file
**     are synced prior to the master journal being deleted.
** 
** Definition: Two databases (or the same database at two points it time)
** are said to be "logically equivalent" if they give the same answer to
** all queries.  Note in particular the the content of freelist leaf
** pages can be changed arbitarily without effecting the logical equivalence
** of the database.
** 
** (7) At any time, if any subset, including the empty set and the total set,
**     of the unsynced changes to a rollback journal are removed and the 
**     journal is rolled back, the resulting database file will be logical
**     equivalent to the database file at the beginning of the transaction.
** 
** (8) When a transaction is rolled back, the xTruncate method of the VFS
**     is called to restore the database file to the same size it was at
**     the beginning of the transaction.  (In some VFSes, the xTruncate
**     method is a no-op, but that does not change the fact the SQLite will
**     invoke it.)
** 
** (9) Whenever the database file is modified, at least one bit in the range
**     of bytes from 24 through 39 inclusive will be changed prior to releasing
**     the EXCLUSIVE lock, thus signaling other connections on the same
**     database to flush their caches.
**
** (10) The pattern of bits in bytes 24 through 39 shall not repeat in less
**      than one billion transactions.
**
** (11) A database file is well-formed at the beginning and at the conclusion
**      of every transaction.
**
** (12) An EXCLUSIVE lock is held on the database file when writing to
**      the database file.
**
** (13) A SHARED lock is held on the database file while reading any
**      content out of the database file.
**
******************************************************************************/

/*
** Macros for troubleshooting.  Normally turned off
*/
#if 0
int sqlite3PagerTrace=1;  /* True to enable tracing */
#define sqlite3DebugPrintf printf
#define PAGERTRACE(X)     if( sqlite3PagerTrace ){ sqlite3DebugPrintf X; }
#else
#define PAGERTRACE(X)
#endif

/*
** The following two macros are used within the PAGERTRACE() macros above
** to print out file-descriptors. 
**
** PAGERID() takes a pointer to a Pager struct as its argument. The
** associated file-descriptor is returned. FILEHANDLEID() takes an sqlite3_file
** struct as its argument.
*/
#define PAGERID(p) ((int)(p->fd))
#define FILEHANDLEID(fd) ((int)fd)

/*
** The Pager.eState variable stores the current 'state' of a pager. A
** pager may be in any one of the seven states shown in the following
** state diagram.
**
**                            OPEN <------+------+
**                              |         |      |
**                              V         |      |
**               +---------> READER-------+      |
**               |              |                |
**               |              V                |
**               |<-------WRITER_LOCKED------> ERROR
**               |              |                ^  
**               |              V                |
**               |<------WRITER_CACHEMOD-------->|
**               |              |                |
**               |              V                |
**               |<-------WRITER_DBMOD---------->|
**               |              |                |
**               |              V                |
**               +<------WRITER_FINISHED-------->+
**
**
** List of state transitions and the C [function] that performs each:
** 
**   OPEN              -> READER              [sqlite3PagerSharedLock]
**   READER            -> OPEN                [pager_unlock]
**
**   READER            -> WRITER_LOCKED       [sqlite3PagerBegin]
**   WRITER_LOCKED     -> WRITER_CACHEMOD     [pager_open_journal]
**   WRITER_CACHEMOD   -> WRITER_DBMOD        [syncJournal]
**   WRITER_DBMOD      -> WRITER_FINISHED     [sqlite3PagerCommitPhaseOne]
**   WRITER_***        -> READER              [pager_end_transaction]
**
**   WRITER_***        -> ERROR               [pager_error]
**   ERROR             -> OPEN                [pager_unlock]
** 
**
**  OPEN:
**
**    The pager starts up in this state. Nothing is guaranteed in this
**    state - the file may or may not be locked and the database size is
**    unknown. The database may not be read or written.
**
**    * No read or write transaction is active.
**    * Any lock, or no lock at all, may be held on the database file.
**    * The dbSize, dbOrigSize and dbFileSize variables may not be trusted.
**
**  READER:
**
**    In this state all the requirements for reading the database in 
**    rollback (non-WAL) mode are met. Unless the pager is (or recently
**    was) in exclusive-locking mode, a user-level read transaction is 
**    open. The database size is known in this state.
**
**    A connection running with locking_mode=normal enters this state when
**    it opens a read-transaction on the database and returns to state
**    OPEN after the read-transaction is completed. However a connection
**    running in locking_mode=exclusive (including temp databases) remains in
**    this state even after the read-transaction is closed. The only way
**    a locking_mode=exclusive connection can transition from READER to OPEN
**    is via the ERROR state (see below).
** 
**    * A read transaction may be active (but a write-transaction cannot).
**    * A SHARED or greater lock is held on the database file.
**    * The dbSize variable may be trusted (even if a user-level read 
**      transaction is not active). The dbOrigSize and dbFileSize variables
**      may not be trusted at this point.
**    * If the database is a WAL database, then the WAL connection is open.
**    * Even if a read-transaction is not open, it is guaranteed that 
**      there is no hot-journal in the file-system.
**
**  WRITER_LOCKED:
**
**    The pager moves to this state from READER when a write-transaction
**    is first opened on the database. In WRITER_LOCKED state, all locks 
**    required to start a write-transaction are held, but no actual 
**    modifications to the cache or database have taken place.
**
**    In rollback mode, a RESERVED or (if the transaction was opened with 
**    BEGIN EXCLUSIVE) EXCLUSIVE lock is obtained on the database file when
**    moving to this state, but the journal file is not written to or opened 
**    to in this state. If the transaction is committed or rolled back while 
**    in WRITER_LOCKED state, all that is required is to unlock the database 
**    file.
**
**    IN WAL mode, WalBeginWriteTransaction() is called to lock the log file.
**    If the connection is running with locking_mode=exclusive, an attempt
**    is made to obtain an EXCLUSIVE lock on the database file.
**
**    * A write transaction is active.
**    * If the connection is open in rollback-mode, a RESERVED or greater 
**      lock is held on the database file.
**    * If the connection is open in WAL-mode, a WAL write transaction
**      is open (i.e. sqlite3WalBeginWriteTransaction() has been successfully
**      called).
**    * The dbSize, dbOrigSize and dbFileSize variables are all valid.
**    * The contents of the pager cache have not been modified.
**    * The journal file may or may not be open.
**    * Nothing (not even the first header) has been written to the journal.
**
**  WRITER_CACHEMOD:
**
**    A pager moves from WRITER_LOCKED state to this state when a page is
**    first modified by the upper layer. In rollback mode the journal file
**    is opened (if it is not already open) and a header written to the
**    start of it. The database file on disk has not been modified.
**
**    * A write transaction is active.
**    * A RESERVED or greater lock is held on the database file.
**    * The journal file is open and the first header has been written 
**      to it, but the header has not been synced to disk.
**    * The contents of the page cache have been modified.
**
**  WRITER_DBMOD:
**
**    The pager transitions from WRITER_CACHEMOD into WRITER_DBMOD state
**    when it modifies the contents of the database file. WAL connections
**    never enter this state (since they do not modify the database file,
**    just the log file).
**
**    * A write transaction is active.
**    * An EXCLUSIVE or greater lock is held on the database file.
**    * The journal file is open and the first header has been written 
**      and synced to disk.
**    * The contents of the page cache have been modified (and possibly
**      written to disk).
**
**  WRITER_FINISHED:
**
**    It is not possible for a WAL connection to enter this state.
**
**    A rollback-mode pager changes to WRITER_FINISHED state from WRITER_DBMOD
**    state after the entire transaction has been successfully written into the
**    database file. In this state the transaction may be committed simply
**    by finalizing the journal file. Once in WRITER_FINISHED state, it is 
**    not possible to modify the database further. At this point, the upper 
**    layer must either commit or rollback the transaction.
**
**    * A write transaction is active.
**    * An EXCLUSIVE or greater lock is held on the database file.
**    * All writing and syncing of journal and database data has finished.
**      If no error occured, all that remains is to finalize the journal to
**      commit the transaction. If an error did occur, the caller will need
**      to rollback the transaction. 
**
**  ERROR:
**
**    The ERROR state is entered when an IO or disk-full error (including
**    SQLITE_IOERR_NOMEM) occurs at a point in the code that makes it 
**    difficult to be sure that the in-memory pager state (cache contents, 
**    db size etc.) are consistent with the contents of the file-system.
**
**    Temporary pager files may enter the ERROR state, but in-memory pagers
**    cannot.
**
**    For example, if an IO error occurs while performing a rollback, 
**    the contents of the page-cache may be left in an inconsistent state.
**    At this point it would be dangerous to change back to READER state
**    (as usually happens after a rollback). Any subsequent readers might
**    report database corruption (due to the inconsistent cache), and if
**    they upgrade to writers, they may inadvertently corrupt the database
**    file. To avoid this hazard, the pager switches into the ERROR state
**    instead of READER following such an error.
**
**    Once it has entered the ERROR state, any attempt to use the pager
**    to read or write data returns an error. Eventually, once all 
**    outstanding transactions have been abandoned, the pager is able to
**    transition back to OPEN state, discarding the contents of the 
**    page-cache and any other in-memory state at the same time. Everything
**    is reloaded from disk (and, if necessary, hot-journal rollback peformed)
**    when a read-transaction is next opened on the pager (transitioning
**    the pager into READER state). At that point the system has recovered 
**    from the error.
**
**    Specifically, the pager jumps into the ERROR state if:
**
**      1. An error occurs while attempting a rollback. This happens in
**         function sqlite3PagerRollback().
**
**      2. An error occurs while attempting to finalize a journal file
**         following a commit in function sqlite3PagerCommitPhaseTwo().
**
**      3. An error occurs while attempting to write to the journal or
**         database file in function pagerStress() in order to free up
**         memory.
**
**    In other cases, the error is returned to the b-tree layer. The b-tree
**    layer then attempts a rollback operation. If the error condition 
**    persists, the pager enters the ERROR state via condition (1) above.
**
**    Condition (3) is necessary because it can be triggered by a read-only
**    statement executed within a transaction. In this case, if the error
**    code were simply returned to the user, the b-tree layer would not
**    automatically attempt a rollback, as it assumes that an error in a
**    read-only statement cannot leave the pager in an internally inconsistent 
**    state.
**
**    * The Pager.errCode variable is set to something other than SQLITE_OK.
**    * There are one or more outstanding references to pages (after the
**      last reference is dropped the pager should move back to OPEN state).
**    * The pager is not an in-memory pager.
**    
**
** Notes:
**
**   * A pager is never in WRITER_DBMOD or WRITER_FINISHED state if the
**     connection is open in WAL mode. A WAL connection is always in one
**     of the first four states.
**
**   * Normally, a connection open in exclusive mode is never in PAGER_OPEN
**     state. There are two exceptions: immediately after exclusive-mode has
**     been turned on (and before any read or write transactions are 
**     executed), and when the pager is leaving the "error state".
**
**   * See also: assert_pager_state().
*/
#define PAGER_OPEN                  0
#define PAGER_READER                1
#define PAGER_WRITER_LOCKED         2
#define PAGER_WRITER_CACHEMOD       3
#define PAGER_WRITER_DBMOD          4
#define PAGER_WRITER_FINISHED       5
#define PAGER_ERROR                 6

/*
** The Pager.eLock variable is almost always set to one of the 
** following locking-states, according to the lock currently held on
** the database file: NO_LOCK, SHARED_LOCK, RESERVED_LOCK or EXCLUSIVE_LOCK.
** This variable is kept up to date as locks are taken and released by
** the pagerLockDb() and pagerUnlockDb() wrappers.
**
** If the VFS xLock() or xUnlock() returns an error other than SQLITE_BUSY
** (i.e. one of the SQLITE_IOERR subtypes), it is not clear whether or not
** the operation was successful. In these circumstances pagerLockDb() and
** pagerUnlockDb() take a conservative approach - eLock is always updated
** when unlocking the file, and only updated when locking the file if the
** VFS call is successful. This way, the Pager.eLock variable may be set
** to a less exclusive (lower) value than the lock that is actually held
** at the system level, but it is never set to a more exclusive value.
**
** This is usually safe. If an xUnlock fails or appears to fail, there may 
** be a few redundant xLock() calls or a lock may be held for longer than
** required, but nothing really goes wrong.
**
** The exception is when the database file is unlocked as the pager moves
** from ERROR to OPEN state. At this point there may be a hot-journal file 
** in the file-system that needs to be rolled back (as part of a OPEN->SHARED
** transition, by the same pager or any other). If the call to xUnlock()
** fails at this point and the pager is left holding an EXCLUSIVE lock, this
** can confuse the call to xCheckReservedLock() call made later as part
** of hot-journal detection.
**
** xCheckReservedLock() is defined as returning true "if there is a RESERVED 
** lock held by this process or any others". So xCheckReservedLock may 
** return true because the caller itself is holding an EXCLUSIVE lock (but
** doesn't know it because of a previous error in xUnlock). If this happens
** a hot-journal may be mistaken for a journal being created by an active
** transaction in another process, causing SQLite to read from the database
** without rolling it back.
**
** To work around this, if a call to xUnlock() fails when unlocking the
** database in the ERROR state, Pager.eLock is set to UNKNOWN_LOCK. It
** is only changed back to a real locking state after a successful call
** to xLock(EXCLUSIVE). Also, the code to do the OPEN->SHARED state transition
** omits the check for a hot-journal if Pager.eLock is set to UNKNOWN_LOCK 
** lock. Instead, it assumes a hot-journal exists and obtains an EXCLUSIVE
** lock on the database file before attempting to roll it back. See function
** PagerSharedLock() for more detail.
**
** Pager.eLock may only be set to UNKNOWN_LOCK when the pager is in 
** PAGER_OPEN state.
*/
#define UNKNOWN_LOCK                (EXCLUSIVE_LOCK+1)

/*
** A macro used for invoking the codec if there is one
*/
#ifdef SQLITE_HAS_CODEC
# define CODEC1(P,D,N,X,E) \
    if( P->xCodec && P->xCodec(P->pCodec,D,N,X)==0 ){ E; }
# define CODEC2(P,D,N,X,E,O) \
    if( P->xCodec==0 ){ O=(char*)D; }else \
    if( (O=(char*)(P->xCodec(P->pCodec,D,N,X)))==0 ){ E; }
#else
# define CODEC1(P,D,N,X,E)   /* NO-OP */
# define CODEC2(P,D,N,X,E,O) O=(char*)D
#endif

/*
** The maximum allowed sector size. 64KiB. If the xSectorsize() method 
** returns a value larger than this, then MAX_SECTOR_SIZE is used instead.
** This could conceivably cause corruption following a power failure on
** such a system. This is currently an undocumented limit.
*/
#define MAX_SECTOR_SIZE 0x10000

/*
** An instance of the following structure is allocated for each active
** savepoint and statement transaction in the system. All such structures
** are stored in the Pager.aSavepoint[] array, which is allocated and
** resized using sqlite3Realloc().
**
** When a savepoint is created, the PagerSavepoint.iHdrOffset field is
** set to 0. If a journal-header is written into the main journal while
** the savepoint is active, then iHdrOffset is set to the byte offset 
** immediately following the last journal record written into the main
** journal before the journal-header. This is required during savepoint
** rollback (see pagerPlaybackSavepoint()).
*/
typedef struct PagerSavepoint PagerSavepoint;
struct PagerSavepoint {
  i64 iOffset;                 /* Starting offset in main journal */
  i64 iHdrOffset;              /* See above */
  Bitvec *pInSavepoint;        /* Set of pages in this savepoint */
  Pgno nOrig;                  /* Original number of pages in file */
  Pgno iSubRec;                /* Index of first record in sub-journal */
#ifndef SQLITE_OMIT_WAL
  u32 aWalData[WAL_SAVEPOINT_NDATA];        /* WAL savepoint context */
#endif
};

/*
** A open page cache is an instance of struct Pager. A description of
** some of the more important member variables follows:
**
** eState
**
**   The current 'state' of the pager object. See the comment and state
**   diagram above for a description of the pager state.
**
** eLock
**
**   For a real on-disk database, the current lock held on the database file -
**   NO_LOCK, SHARED_LOCK, RESERVED_LOCK or EXCLUSIVE_LOCK.
**
**   For a temporary or in-memory database (neither of which require any
**   locks), this variable is always set to EXCLUSIVE_LOCK. Since such
**   databases always have Pager.exclusiveMode==1, this tricks the pager
**   logic into thinking that it already has all the locks it will ever
**   need (and no reason to release them).
**
**   In some (obscure) circumstances, this variable may also be set to
**   UNKNOWN_LOCK. See the comment above the #define of UNKNOWN_LOCK for
**   details.
**
** changeCountDone
**
**   This boolean variable is used to make sure that the change-counter 
**   (the 4-byte header field at byte offset 24 of the database file) is 
**   not updated more often than necessary. 
**
**   It is set to true when the change-counter field is updated, which 
**   can only happen if an exclusive lock is held on the database file.
**   It is cleared (set to false) whenever an exclusive lock is 
**   relinquished on the database file. Each time a transaction is committed,
**   The changeCountDone flag is inspected. If it is true, the work of
**   updating the change-counter is omitted for the current transaction.
**
**   This mechanism means that when running in exclusive mode, a connection 
**   need only update the change-counter once, for the first transaction
**   committed.
**
** setMaster
**
**   When PagerCommitPhaseOne() is called to commit a transaction, it may
**   (or may not) specify a master-journal name to be written into the 
**   journal file before it is synced to disk.
**
**   Whether or not a journal file contains a master-journal pointer affects 
**   the way in which the journal file is finalized after the transaction is 
**   committed or rolled back when running in "journal_mode=PERSIST" mode.
**   If a journal file does not contain a master-journal pointer, it is
**   finalized by overwriting the first journal header with zeroes. If
**   it does contain a master-journal pointer the journal file is finalized 
**   by truncating it to zero bytes, just as if the connection were 
**   running in "journal_mode=truncate" mode.
**
**   Journal files that contain master journal pointers cannot be finalized
**   simply by overwriting the first journal-header with zeroes, as the
**   master journal pointer could interfere with hot-journal rollback of any
**   subsequently interrupted transaction that reuses the journal file.
**
**   The flag is cleared as soon as the journal file is finalized (either
**   by PagerCommitPhaseTwo or PagerRollback). If an IO error prevents the
**   journal file from being successfully finalized, the setMaster flag
**   is cleared anyway (and the pager will move to ERROR state).
**
** doNotSpill, doNotSyncSpill
**
**   These two boolean variables control the behaviour of cache-spills
**   (calls made by the pcache module to the pagerStress() routine to
**   write cached data to the file-system in order to free up memory).
**
**   When doNotSpill is non-zero, writing to the database from pagerStress()
**   is disabled altogether. This is done in a very obscure case that
**   comes up during savepoint rollback that requires the pcache module
**   to allocate a new page to prevent the journal file from being written
**   while it is being traversed by code in pager_playback().
** 
**   If doNotSyncSpill is non-zero, writing to the database from pagerStress()
**   is permitted, but syncing the journal file is not. This flag is set
**   by sqlite3PagerWrite() when the file-system sector-size is larger than
**   the database page-size in order to prevent a journal sync from happening 
**   in between the journalling of two pages on the same sector. 
**
** subjInMemory
**
**   This is a boolean variable. If true, then any required sub-journal
**   is opened as an in-memory journal file. If false, then in-memory
**   sub-journals are only used for in-memory pager files.
**
**   This variable is updated by the upper layer each time a new 
**   write-transaction is opened.
**
** dbSize, dbOrigSize, dbFileSize
**
**   Variable dbSize is set to the number of pages in the database file.
**   It is valid in PAGER_READER and higher states (all states except for
**   OPEN and ERROR). 
**
**   dbSize is set based on the size of the database file, which may be 
**   larger than the size of the database (the value stored at offset
**   28 of the database header by the btree). If the size of the file
**   is not an integer multiple of the page-size, the value stored in
**   dbSize is rounded down (i.e. a 5KB file with 2K page-size has dbSize==2).
**   Except, any file that is greater than 0 bytes in size is considered
**   to have at least one page. (i.e. a 1KB file with 2K page-size leads
**   to dbSize==1).
**
**   During a write-transaction, if pages with page-numbers greater than
**   dbSize are modified in the cache, dbSize is updated accordingly.
**   Similarly, if the database is truncated using PagerTruncateImage(), 
**   dbSize is updated.
**
**   Variables dbOrigSize and dbFileSize are valid in states 
**   PAGER_WRITER_LOCKED and higher. dbOrigSize is a copy of the dbSize
**   variable at the start of the transaction. It is used during rollback,
**   and to determine whether or not pages need to be journalled before
**   being modified.
**
**   Throughout a write-transaction, dbFileSize contains the size of
**   the file on disk in pages. It is set to a copy of dbSize when the
**   write-transaction is first opened, and updated when VFS calls are made
**   to write or truncate the database file on disk. 
**
**   The only reason the dbFileSize variable is required is to suppress 
**   unnecessary calls to xTruncate() after committing a transaction. If, 
**   when a transaction is committed, the dbFileSize variable indicates 
**   that the database file is larger than the database image (Pager.dbSize), 
**   pager_truncate() is called. The pager_truncate() call uses xFilesize()
**   to measure the database file on disk, and then truncates it if required.
**   dbFileSize is not used when rolling back a transaction. In this case
**   pager_truncate() is called unconditionally (which means there may be
**   a call to xFilesize() that is not strictly required). In either case,
**   pager_truncate() may cause the file to become smaller or larger.
**
** dbHintSize
**
**   The dbHintSize variable is used to limit the number of calls made to
**   the VFS xFileControl(FCNTL_SIZE_HINT) method. 
**
**   dbHintSize is set to a copy of the dbSize variable when a
**   write-transaction is opened (at the same time as dbFileSize and
**   dbOrigSize). If the xFileControl(FCNTL_SIZE_HINT) method is called,
**   dbHintSize is increased to the number of pages that correspond to the
**   size-hint passed to the method call. See pager_write_pagelist() for 
**   details.
**
** errCode
**
**   The Pager.errCode variable is only ever used in PAGER_ERROR state. It
**   is set to zero in all other states. In PAGER_ERROR state, Pager.errCode 
**   is always set to SQLITE_FULL, SQLITE_IOERR or one of the SQLITE_IOERR_XXX 
**   sub-codes.
*/
struct Pager {
  sqlite3_vfs *pVfs;          /* OS functions to use for IO */
  u8 exclusiveMode;           /* Boolean. True if locking_mode==EXCLUSIVE */
  u8 journalMode;             /* One of the PAGER_JOURNALMODE_* values */
  u8 useJournal;              /* Use a rollback journal on this file */
  u8 noReadlock;              /* Do not bother to obtain readlocks */
  u8 noSync;                  /* Do not sync the journal if true */
  u8 fullSync;                /* Do extra syncs of the journal for robustness */
  u8 sync_flags;              /* One of SYNC_NORMAL or SYNC_FULL */
  u8 tempFile;                /* zFilename is a temporary file */
  u8 readOnly;                /* True for a read-only database */
  u8 memDb;                   /* True to inhibit all file I/O */

  /**************************************************************************
  ** The following block contains those class members that change during
  ** routine opertion.  Class members not in this block are either fixed
  ** when the pager is first created or else only change when there is a
  ** significant mode change (such as changing the page_size, locking_mode,
  ** or the journal_mode).  From another view, these class members describe
  ** the "state" of the pager, while other class members describe the
  ** "configuration" of the pager.
  */
  u8 eState;                  /* Pager state (OPEN, READER, WRITER_LOCKED..) */
  u8 eLock;                   /* Current lock held on database file */
  u8 changeCountDone;         /* Set after incrementing the change-counter */
  u8 setMaster;               /* True if a m-j name has been written to jrnl */
  u8 doNotSpill;              /* Do not spill the cache when non-zero */
  u8 doNotSyncSpill;          /* Do not do a spill that requires jrnl sync */
  u8 subjInMemory;            /* True to use in-memory sub-journals */
  Pgno dbSize;                /* Number of pages in the database */
  Pgno dbOrigSize;            /* dbSize before the current transaction */
  Pgno dbFileSize;            /* Number of pages in the database file */
  Pgno dbHintSize;            /* Value passed to FCNTL_SIZE_HINT call */
  int errCode;                /* One of several kinds of errors */
  int nRec;                   /* Pages journalled since last j-header written */
  u32 cksumInit;              /* Quasi-random value added to every checksum */
  u32 nSubRec;                /* Number of records written to sub-journal */
  Bitvec *pInJournal;         /* One bit for each page in the database file */
  sqlite3_file *fd;           /* File descriptor for database */
  sqlite3_file *jfd;          /* File descriptor for main journal */
  sqlite3_file *sjfd;         /* File descriptor for sub-journal */
  i64 journalOff;             /* Current write offset in the journal file */
  i64 journalHdr;             /* Byte offset to previous journal header */
  sqlite3_backup *pBackup;    /* Pointer to list of ongoing backup processes */
  PagerSavepoint *aSavepoint; /* Array of active savepoints */
  int nSavepoint;             /* Number of elements in aSavepoint[] */
  char dbFileVers[16];        /* Changes whenever database file changes */
  /*
  ** End of the routinely-changing class members
  ***************************************************************************/

  u16 nExtra;                 /* Add this many bytes to each in-memory page */
  i16 nReserve;               /* Number of unused bytes at end of each page */
  u32 vfsFlags;               /* Flags for sqlite3_vfs.xOpen() */
  u32 sectorSize;             /* Assumed sector size during rollback */
  int pageSize;               /* Number of bytes in a page */
  Pgno mxPgno;                /* Maximum allowed size of the database */
  i64 journalSizeLimit;       /* Size limit for persistent journal files */
  char *zFilename;            /* Name of the database file */
  char *zJournal;             /* Name of the journal file */
  int (*xBusyHandler)(void*); /* Function to call when busy */
  void *pBusyHandlerArg;      /* Context argument for xBusyHandler */
#ifdef SQLITE_TEST
  int nHit, nMiss;            /* Cache hits and missing */
  int nRead, nWrite;          /* Database pages read/written */
#endif
  void (*xReiniter)(DbPage*); /* Call this routine when reloading pages */
#ifdef SQLITE_HAS_CODEC
  void *(*xCodec)(void*,void*,Pgno,int); /* Routine for en/decoding data */
  void (*xCodecSizeChng)(void*,int,int); /* Notify of page size changes */
  void (*xCodecFree)(void*);             /* Destructor for the codec */
  void *pCodec;               /* First argument to xCodec... methods */
#endif
  char *pTmpSpace;            /* Pager.pageSize bytes of space for tmp use */
  PCache *pPCache;            /* Pointer to page cache object */
#ifndef SQLITE_OMIT_WAL
  Wal *pWal;                  /* Write-ahead log used by "journal_mode=wal" */
  char *zWal;                 /* File name for write-ahead log */
#endif
};

/*
** The following global variables hold counters used for
** testing purposes only.  These variables do not exist in
** a non-testing build.  These variables are not thread-safe.
*/
#ifdef SQLITE_TEST
int sqlite3_pager_readdb_count = 0;    /* Number of full pages read from DB */
int sqlite3_pager_writedb_count = 0;   /* Number of full pages written to DB */
int sqlite3_pager_writej_count = 0;    /* Number of pages written to journal */
# define PAGER_INCR(v)  v++
#else
# define PAGER_INCR(v)
#endif



/*
** Journal files begin with the following magic string.  The data
** was obtained from /dev/random.  It is used only as a sanity check.
**
** Since version 2.8.0, the journal format contains additional sanity
** checking information.  If the power fails while the journal is being
** written, semi-random garbage data might appear in the journal
** file after power is restored.  If an attempt is then made
** to roll the journal back, the database could be corrupted.  The additional
** sanity checking data is an attempt to discover the garbage in the
** journal and ignore it.
**
** The sanity checking information for the new journal format consists
** of a 32-bit checksum on each page of data.  The checksum covers both
** the page number and the pPager->pageSize bytes of data for the page.
** This cksum is initialized to a 32-bit random value that appears in the
** journal file right after the header.  The random initializer is important,
** because garbage data that appears at the end of a journal is likely
** data that was once in other files that have now been deleted.  If the
** garbage data came from an obsolete journal file, the checksums might
** be correct.  But by initializing the checksum to random value which
** is different for every journal, we minimize that risk.
*/
static const unsigned char aJournalMagic[] = {
  0xd9, 0xd5, 0x05, 0xf9, 0x20, 0xa1, 0x63, 0xd7,
};

/*
** The size of the of each page record in the journal is given by
** the following macro.
*/
#define JOURNAL_PG_SZ(pPager)  ((pPager->pageSize) + 8)

/*
** The journal header size for this pager. This is usually the same 
** size as a single disk sector. See also setSectorSize().
*/
#define JOURNAL_HDR_SZ(pPager) (pPager->sectorSize)

/*
** The macro MEMDB is true if we are dealing with an in-memory database.
** We do this as a macro so that if the SQLITE_OMIT_MEMORYDB macro is set,
** the value of MEMDB will be a constant and the compiler will optimize
** out code that would never execute.
*/
#ifdef SQLITE_OMIT_MEMORYDB
# define MEMDB 0
#else
# define MEMDB pPager->memDb
#endif

/*
** The maximum legal page number is (2^31 - 1).
*/
#define PAGER_MAX_PGNO 2147483647

/*
** The argument to this macro is a file descriptor (type sqlite3_file*).
** Return 0 if it is not open, or non-zero (but not 1) if it is.
**
** This is so that expressions can be written as:
**
**   if( isOpen(pPager->jfd) ){ ...
**
** instead of
**
**   if( pPager->jfd->pMethods ){ ...
*/
#define isOpen(pFd) ((pFd)->pMethods)

/*
** Return true if this pager uses a write-ahead log instead of the usual
** rollback journal. Otherwise false.
*/
#ifndef SQLITE_OMIT_WAL
static int pagerUseWal(Pager *pPager){
  return (pPager->pWal!=0);
}
#else
# define pagerUseWal(x) 0
# define pagerRollbackWal(x) 0
# define pagerWalFrames(v,w,x,y,z) 0
# define pagerOpenWalIfPresent(z) SQLITE_OK
# define pagerBeginReadTransaction(z) SQLITE_OK
#endif

#ifndef NDEBUG 
/*
** Usage:
**
**   assert( assert_pager_state(pPager) );
**
** This function runs many asserts to try to find inconsistencies in
** the internal state of the Pager object.
*/
static int assert_pager_state(Pager *p){
  Pager *pPager = p;

  /* State must be valid. */
  assert( p->eState==PAGER_OPEN
       || p->eState==PAGER_READER
       || p->eState==PAGER_WRITER_LOCKED
       || p->eState==PAGER_WRITER_CACHEMOD
       || p->eState==PAGER_WRITER_DBMOD
       || p->eState==PAGER_WRITER_FINISHED
       || p->eState==PAGER_ERROR
  );

  /* Regardless of the current state, a temp-file connection always behaves
  ** as if it has an exclusive lock on the database file. It never updates
  ** the change-counter field, so the changeCountDone flag is always set.
  */
  assert( p->tempFile==0 || p->eLock==EXCLUSIVE_LOCK );
  assert( p->tempFile==0 || pPager->changeCountDone );

  /* If the useJournal flag is clear, the journal-mode must be "OFF". 
  ** And if the journal-mode is "OFF", the journal file must not be open.
  */
  assert( p->journalMode==PAGER_JOURNALMODE_OFF || p->useJournal );
  assert( p->journalMode!=PAGER_JOURNALMODE_OFF || !isOpen(p->jfd) );

  /* Check that MEMDB implies noSync. And an in-memory journal. Since 
  ** this means an in-memory pager performs no IO at all, it cannot encounter 
  ** either SQLITE_IOERR or SQLITE_FULL during rollback or while finalizing 
  ** a journal file. (although the in-memory journal implementation may 
  ** return SQLITE_IOERR_NOMEM while the journal file is being written). It 
  ** is therefore not possible for an in-memory pager to enter the ERROR 
  ** state.
  */
  if( MEMDB ){
    assert( p->noSync );
    assert( p->journalMode==PAGER_JOURNALMODE_OFF 
         || p->journalMode==PAGER_JOURNALMODE_MEMORY 
    );
    assert( p->eState!=PAGER_ERROR && p->eState!=PAGER_OPEN );
    assert( pagerUseWal(p)==0 );
  }

  /* If changeCountDone is set, a RESERVED lock or greater must be held
  ** on the file.
  */
  assert( pPager->changeCountDone==0 || pPager->eLock>=RESERVED_LOCK );
  assert( p->eLock!=PENDING_LOCK );

  switch( p->eState ){
    case PAGER_OPEN:
      assert( !MEMDB );
      assert( pPager->errCode==SQLITE_OK );
      assert( sqlite3PcacheRefCount(pPager->pPCache)==0 || pPager->tempFile );
      break;

    case PAGER_READER:
      assert( pPager->errCode==SQLITE_OK );
      assert( p->eLock!=UNKNOWN_LOCK );
      assert( p->eLock>=SHARED_LOCK || p->noReadlock );
      break;

    case PAGER_WRITER_LOCKED:
      assert( p->eLock!=UNKNOWN_LOCK );
      assert( pPager->errCode==SQLITE_OK );
      if( !pagerUseWal(pPager) ){
        assert( p->eLock>=RESERVED_LOCK );
      }
      assert( pPager->dbSize==pPager->dbOrigSize );
      assert( pPager->dbOrigSize==pPager->dbFileSize );
      assert( pPager->dbOrigSize==pPager->dbHintSize );
      assert( pPager->setMaster==0 );
      break;

    case PAGER_WRITER_CACHEMOD:
      assert( p->eLock!=UNKNOWN_LOCK );
      assert( pPager->errCode==SQLITE_OK );
      if( !pagerUseWal(pPager) ){
        /* It is possible that if journal_mode=wal here that neither the
        ** journal file nor the WAL file are open. This happens during
        ** a rollback transaction that switches from journal_mode=off
        ** to journal_mode=wal.
        */
        assert( p->eLock>=RESERVED_LOCK );
        assert( isOpen(p->jfd) 
             || p->journalMode==PAGER_JOURNALMODE_OFF 
             || p->journalMode==PAGER_JOURNALMODE_WAL 
        );
      }
      assert( pPager->dbOrigSize==pPager->dbFileSize );
      assert( pPager->dbOrigSize==pPager->dbHintSize );
      break;

    case PAGER_WRITER_DBMOD:
      assert( p->eLock==EXCLUSIVE_LOCK );
      assert( pPager->errCode==SQLITE_OK );
      assert( !pagerUseWal(pPager) );
      assert( p->eLock>=EXCLUSIVE_LOCK );
      assert( isOpen(p->jfd) 
           || p->journalMode==PAGER_JOURNALMODE_OFF 
           || p->journalMode==PAGER_JOURNALMODE_WAL 
      );
      assert( pPager->dbOrigSize<=pPager->dbHintSize );
      break;

    case PAGER_WRITER_FINISHED:
      assert( p->eLock==EXCLUSIVE_LOCK );
      assert( pPager->errCode==SQLITE_OK );
      assert( !pagerUseWal(pPager) );
      assert( isOpen(p->jfd) 
           || p->journalMode==PAGER_JOURNALMODE_OFF 
           || p->journalMode==PAGER_JOURNALMODE_WAL 
      );
      break;

    case PAGER_ERROR:
      /* There must be at least one outstanding reference to the pager if
      ** in ERROR state. Otherwise the pager should have already dropped
      ** back to OPEN state.
      */
      assert( pPager->errCode!=SQLITE_OK );
      assert( sqlite3PcacheRefCount(pPager->pPCache)>0 );
      break;
  }

  return 1;
}

/*
** Return a pointer to a human readable string in a static buffer
** containing the state of the Pager object passed as an argument. This
** is intended to be used within debuggers. For example, as an alternative
** to "print *pPager" in gdb:
**
** (gdb) printf "%s", print_pager_state(pPager)
*/
static char *print_pager_state(Pager *p){
  static char zRet[1024];

  sqlite3_snprintf(1024, zRet,
      "Filename:      %s\n"
      "State:         %s errCode=%d\n"
      "Lock:          %s\n"
      "Locking mode:  locking_mode=%s\n"
      "Journal mode:  journal_mode=%s\n"
      "Backing store: tempFile=%d memDb=%d useJournal=%d\n"
      "Journal:       journalOff=%lld journalHdr=%lld\n"
      "Size:          dbsize=%d dbOrigSize=%d dbFileSize=%d\n"
      , p->zFilename
      , p->eState==PAGER_OPEN            ? "OPEN" :
        p->eState==PAGER_READER          ? "READER" :
        p->eState==PAGER_WRITER_LOCKED   ? "WRITER_LOCKED" :
        p->eState==PAGER_WRITER_CACHEMOD ? "WRITER_CACHEMOD" :
        p->eState==PAGER_WRITER_DBMOD    ? "WRITER_DBMOD" :
        p->eState==PAGER_WRITER_FINISHED ? "WRITER_FINISHED" :
        p->eState==PAGER_ERROR           ? "ERROR" : "?error?"
      , (int)p->errCode
      , p->eLock==NO_LOCK         ? "NO_LOCK" :
        p->eLock==RESERVED_LOCK   ? "RESERVED" :
        p->eLock==EXCLUSIVE_LOCK  ? "EXCLUSIVE" :
        p->eLock==SHARED_LOCK     ? "SHARED" :
        p->eLock==UNKNOWN_LOCK    ? "UNKNOWN" : "?error?"
      , p->exclusiveMode ? "exclusive" : "normal"
      , p->journalMode==PAGER_JOURNALMODE_MEMORY   ? "memory" :
        p->journalMode==PAGER_JOURNALMODE_OFF      ? "off" :
        p->journalMode==PAGER_JOURNALMODE_DELETE   ? "delete" :
        p->journalMode==PAGER_JOURNALMODE_PERSIST  ? "persist" :
        p->journalMode==PAGER_JOURNALMODE_TRUNCATE ? "truncate" :
        p->journalMode==PAGER_JOURNALMODE_WAL      ? "wal" : "?error?"
      , (int)p->tempFile, (int)p->memDb, (int)p->useJournal
      , p->journalOff, p->journalHdr
      , (int)p->dbSize, (int)p->dbOrigSize, (int)p->dbFileSize
  );

  return zRet;
}
#endif

/*
** Return true if it is necessary to write page *pPg into the sub-journal.
** A page needs to be written into the sub-journal if there exists one
** or more open savepoints for which:
**
**   * The page-number is less than or equal to PagerSavepoint.nOrig, and
**   * The bit corresponding to the page-number is not set in
**     PagerSavepoint.pInSavepoint.
*/
static int subjRequiresPage(PgHdr *pPg){
  Pgno pgno = pPg->pgno;
  Pager *pPager = pPg->pPager;
  int i;
  for(i=0; i<pPager->nSavepoint; i++){
    PagerSavepoint *p = &pPager->aSavepoint[i];
    if( p->nOrig>=pgno && 0==sqlite3BitvecTest(p->pInSavepoint, pgno) ){
      return 1;
    }
  }
  return 0;
}

/*
** Return true if the page is already in the journal file.
*/
static int pageInJournal(PgHdr *pPg){
  return sqlite3BitvecTest(pPg->pPager->pInJournal, pPg->pgno);
}

/*
** Read a 32-bit integer from the given file descriptor.  Store the integer
** that is read in *pRes.  Return SQLITE_OK if everything worked, or an
** error code is something goes wrong.
**
** All values are stored on disk as big-endian.
*/
static int read32bits(sqlite3_file *fd, i64 offset, u32 *pRes){
  unsigned char ac[4];
  int rc = sqlite3OsRead(fd, ac, sizeof(ac), offset);
  if( rc==SQLITE_OK ){
    *pRes = sqlite3Get4byte(ac);
  }
  return rc;
}

/*
** Write a 32-bit integer into a string buffer in big-endian byte order.
*/
#define put32bits(A,B)  sqlite3Put4byte((u8*)A,B)


/*
** Write a 32-bit integer into the given file descriptor.  Return SQLITE_OK
** on success or an error code is something goes wrong.
*/
static int write32bits(sqlite3_file *fd, i64 offset, u32 val){
  char ac[4];
  put32bits(ac, val);
  return sqlite3OsWrite(fd, ac, 4, offset);
}

/*
** Unlock the database file to level eLock, which must be either NO_LOCK
** or SHARED_LOCK. Regardless of whether or not the call to xUnlock()
** succeeds, set the Pager.eLock variable to match the (attempted) new lock.
**
** Except, if Pager.eLock is set to UNKNOWN_LOCK when this function is
** called, do not modify it. See the comment above the #define of 
** UNKNOWN_LOCK for an explanation of this.
*/
static int pagerUnlockDb(Pager *pPager, int eLock){
  int rc = SQLITE_OK;

  assert( !pPager->exclusiveMode );
  assert( eLock==NO_LOCK || eLock==SHARED_LOCK );
  assert( eLock!=NO_LOCK || pagerUseWal(pPager)==0 );
  if( isOpen(pPager->fd) ){
    assert( pPager->eLock>=eLock );
    rc = sqlite3OsUnlock(pPager->fd, eLock);
    if( pPager->eLock!=UNKNOWN_LOCK ){
      pPager->eLock = eLock;
    }
    IOTRACE(("UNLOCK %p %d\n", pPager, eLock))
  }
  return rc;
}

/*
** Lock the database file to level eLock, which must be either SHARED_LOCK,
** RESERVED_LOCK or EXCLUSIVE_LOCK. If the caller is successful, set the
** Pager.eLock variable to the new locking state. 
**
** Except, if Pager.eLock is set to UNKNOWN_LOCK when this function is 
** called, do not modify it unless the new locking state is EXCLUSIVE_LOCK. 
** See the comment above the #define of UNKNOWN_LOCK for an explanation 
** of this.
*/
static int pagerLockDb(Pager *pPager, int eLock){
  int rc = SQLITE_OK;

  assert( eLock==SHARED_LOCK || eLock==RESERVED_LOCK || eLock==EXCLUSIVE_LOCK );
  if( pPager->eLock<eLock || pPager->eLock==UNKNOWN_LOCK ){
    rc = sqlite3OsLock(pPager->fd, eLock);
    if( rc==SQLITE_OK && (pPager->eLock!=UNKNOWN_LOCK||eLock==EXCLUSIVE_LOCK) ){
      pPager->eLock = eLock;
      IOTRACE(("LOCK %p %d\n", pPager, eLock))
    }
  }
  return rc;
}

/*
** This function determines whether or not the atomic-write optimization
** can be used with this pager. The optimization can be used if:
**
**  (a) the value returned by OsDeviceCharacteristics() indicates that
**      a database page may be written atomically, and
**  (b) the value returned by OsSectorSize() is less than or equal
**      to the page size.
**
** The optimization is also always enabled for temporary files. It is
** an error to call this function if pPager is opened on an in-memory
** database.
**
** If the optimization cannot be used, 0 is returned. If it can be used,
** then the value returned is the size of the journal file when it
** contains rollback data for exactly one page.
*/
#ifdef SQLITE_ENABLE_ATOMIC_WRITE
static int jrnlBufferSize(Pager *pPager){
  assert( !MEMDB );
  if( !pPager->tempFile ){
    int dc;                           /* Device characteristics */
    int nSector;                      /* Sector size */
    int szPage;                       /* Page size */

    assert( isOpen(pPager->fd) );
    dc = sqlite3OsDeviceCharacteristics(pPager->fd);
    nSector = pPager->sectorSize;
    szPage = pPager->pageSize;

    assert(SQLITE_IOCAP_ATOMIC512==(512>>8));
    assert(SQLITE_IOCAP_ATOMIC64K==(65536>>8));
    if( 0==(dc&(SQLITE_IOCAP_ATOMIC|(szPage>>8)) || nSector>szPage) ){
      return 0;
    }
  }

  return JOURNAL_HDR_SZ(pPager) + JOURNAL_PG_SZ(pPager);
}
#endif

/*
** If SQLITE_CHECK_PAGES is defined then we do some sanity checking
** on the cache using a hash function.  This is used for testing
** and debugging only.
*/
#ifdef SQLITE_CHECK_PAGES
/*
** Return a 32-bit hash of the page data for pPage.
*/
static u32 pager_datahash(int nByte, unsigned char *pData){
  u32 hash = 0;
  int i;
  for(i=0; i<nByte; i++){
    hash = (hash*1039) + pData[i];
  }
  return hash;
}
static u32 pager_pagehash(PgHdr *pPage){
  return pager_datahash(pPage->pPager->pageSize, (unsigned char *)pPage->pData);
}
static void pager_set_pagehash(PgHdr *pPage){
  pPage->pageHash = pager_pagehash(pPage);
}

/*
** The CHECK_PAGE macro takes a PgHdr* as an argument. If SQLITE_CHECK_PAGES
** is defined, and NDEBUG is not defined, an assert() statement checks
** that the page is either dirty or still matches the calculated page-hash.
*/
#define CHECK_PAGE(x) checkPage(x)
static void checkPage(PgHdr *pPg){
  Pager *pPager = pPg->pPager;
  assert( !pPg->pageHash || pPager->errCode
      || (pPg->flags&PGHDR_DIRTY) || pPg->pageHash==pager_pagehash(pPg) );
}

#else
#define pager_datahash(X,Y)  0
#define pager_pagehash(X)  0
#define CHECK_PAGE(x)
#endif  /* SQLITE_CHECK_PAGES */

/*
** When this is called the journal file for pager pPager must be open.
** This function attempts to read a master journal file name from the 
** end of the file and, if successful, copies it into memory supplied 
** by the caller. See comments above writeMasterJournal() for the format
** used to store a master journal file name at the end of a journal file.
**
** zMaster must point to a buffer of at least nMaster bytes allocated by
** the caller. This should be sqlite3_vfs.mxPathname+1 (to ensure there is
** enough space to write the master journal name). If the master journal
** name in the journal is longer than nMaster bytes (including a
** nul-terminator), then this is handled as if no master journal name
** were present in the journal.
**
** If a master journal file name is present at the end of the journal
** file, then it is copied into the buffer pointed to by zMaster. A
** nul-terminator byte is appended to the buffer following the master
** journal file name.
**
** If it is determined that no master journal file name is present 
** zMaster[0] is set to 0 and SQLITE_OK returned.
**
** If an error occurs while reading from the journal file, an SQLite
** error code is returned.
*/
static int readMasterJournal(sqlite3_file *pJrnl, char *zMaster, u32 nMaster){
  int rc;                    /* Return code */
  u32 len;                   /* Length in bytes of master journal name */
  i64 szJ;                   /* Total size in bytes of journal file pJrnl */
  u32 cksum;                 /* MJ checksum value read from journal */
  u32 u;                     /* Unsigned loop counter */
  unsigned char aMagic[8];   /* A buffer to hold the magic header */
  zMaster[0] = '\0';

  if( SQLITE_OK!=(rc = sqlite3OsFileSize(pJrnl, &szJ))
   || szJ<16
   || SQLITE_OK!=(rc = read32bits(pJrnl, szJ-16, &len))
   || len>=nMaster 
   || SQLITE_OK!=(rc = read32bits(pJrnl, szJ-12, &cksum))
   || SQLITE_OK!=(rc = sqlite3OsRead(pJrnl, aMagic, 8, szJ-8))
   || memcmp(aMagic, aJournalMagic, 8)
   || SQLITE_OK!=(rc = sqlite3OsRead(pJrnl, zMaster, len, szJ-16-len))
  ){
    return rc;
  }

  /* See if the checksum matches the master journal name */
  for(u=0; u<len; u++){
    cksum -= zMaster[u];
  }
  if( cksum ){
    /* If the checksum doesn't add up, then one or more of the disk sectors
    ** containing the master journal filename is corrupted. This means
    ** definitely roll back, so just return SQLITE_OK and report a (nul)
    ** master-journal filename.
    */
    len = 0;
  }
  zMaster[len] = '\0';
   
  return SQLITE_OK;
}

/*
** Return the offset of the sector boundary at or immediately 
** following the value in pPager->journalOff, assuming a sector 
** size of pPager->sectorSize bytes.
**
** i.e for a sector size of 512:
**
**   Pager.journalOff          Return value
**   ---------------------------------------
**   0                         0
**   512                       512
**   100                       512
**   2000                      2048
** 
*/
static i64 journalHdrOffset(Pager *pPager){
  i64 offset = 0;
  i64 c = pPager->journalOff;
  if( c ){
    offset = ((c-1)/JOURNAL_HDR_SZ(pPager) + 1) * JOURNAL_HDR_SZ(pPager);
  }
  assert( offset%JOURNAL_HDR_SZ(pPager)==0 );
  assert( offset>=c );
  assert( (offset-c)<JOURNAL_HDR_SZ(pPager) );
  return offset;
}

/*
** The journal file must be open when this function is called.
**
** This function is a no-op if the journal file has not been written to
** within the current transaction (i.e. if Pager.journalOff==0).
**
** If doTruncate is non-zero or the Pager.journalSizeLimit variable is
** set to 0, then truncate the journal file to zero bytes in size. Otherwise,
** zero the 28-byte header at the start of the journal file. In either case, 
** if the pager is not in no-sync mode, sync the journal file immediately 
** after writing or truncating it.
**
** If Pager.journalSizeLimit is set to a positive, non-zero value, and
** following the truncation or zeroing described above the size of the 
** journal file in bytes is larger than this value, then truncate the
** journal file to Pager.journalSizeLimit bytes. The journal file does
** not need to be synced following this operation.
**
** If an IO error occurs, abandon processing and return the IO error code.
** Otherwise, return SQLITE_OK.
*/
static int zeroJournalHdr(Pager *pPager, int doTruncate){
  int rc = SQLITE_OK;                               /* Return code */
  assert( isOpen(pPager->jfd) );
  if( pPager->journalOff ){
    const i64 iLimit = pPager->journalSizeLimit;    /* Local cache of jsl */

    IOTRACE(("JZEROHDR %p\n", pPager))
    if( doTruncate || iLimit==0 ){
      rc = sqlite3OsTruncate(pPager->jfd, 0);
    }else{
      static const char zeroHdr[28] = {0};
      rc = sqlite3OsWrite(pPager->jfd, zeroHdr, sizeof(zeroHdr), 0);
    }
    if( rc==SQLITE_OK && !pPager->noSync ){
      rc = sqlite3OsSync(pPager->jfd, SQLITE_SYNC_DATAONLY|pPager->sync_flags);
    }

    /* At this point the transaction is committed but the write lock 
    ** is still held on the file. If there is a size limit configured for 
    ** the persistent journal and the journal file currently consumes more
    ** space than that limit allows for, truncate it now. There is no need
    ** to sync the file following this operation.
    */
    if( rc==SQLITE_OK && iLimit>0 ){
      i64 sz;
      rc = sqlite3OsFileSize(pPager->jfd, &sz);
      if( rc==SQLITE_OK && sz>iLimit ){
        rc = sqlite3OsTruncate(pPager->jfd, iLimit);
      }
    }
  }
  return rc;
}

/*
** The journal file must be open when this routine is called. A journal
** header (JOURNAL_HDR_SZ bytes) is written into the journal file at the
** current location.
**
** The format for the journal header is as follows:
** - 8 bytes: Magic identifying journal format.
** - 4 bytes: Number of records in journal, or -1 no-sync mode is on.
** - 4 bytes: Random number used for page hash.
** - 4 bytes: Initial database page count.
** - 4 bytes: Sector size used by the process that wrote this journal.
** - 4 bytes: Database page size.
** 
** Followed by (JOURNAL_HDR_SZ - 28) bytes of unused space.
*/
static int writeJournalHdr(Pager *pPager){
  int rc = SQLITE_OK;                 /* Return code */
  char *zHeader = pPager->pTmpSpace;  /* Temporary space used to build header */
  u32 nHeader = (u32)pPager->pageSize;/* Size of buffer pointed to by zHeader */
  u32 nWrite;                         /* Bytes of header sector written */
  int ii;                             /* Loop counter */

  assert( isOpen(pPager->jfd) );      /* Journal file must be open. */

  if( nHeader>JOURNAL_HDR_SZ(pPager) ){
    nHeader = JOURNAL_HDR_SZ(pPager);
  }

  /* If there are active savepoints and any of them were created 
  ** since the most recent journal header was written, update the 
  ** PagerSavepoint.iHdrOffset fields now.
  */
  for(ii=0; ii<pPager->nSavepoint; ii++){
    if( pPager->aSavepoint[ii].iHdrOffset==0 ){
      pPager->aSavepoint[ii].iHdrOffset = pPager->journalOff;
    }
  }

  pPager->journalHdr = pPager->journalOff = journalHdrOffset(pPager);

  /* 
  ** Write the nRec Field - the number of page records that follow this
  ** journal header. Normally, zero is written to this value at this time.
  ** After the records are added to the journal (and the journal synced, 
  ** if in full-sync mode), the zero is overwritten with the true number
  ** of records (see syncJournal()).
  **
  ** A faster alternative is to write 0xFFFFFFFF to the nRec field. When
  ** reading the journal this value tells SQLite to assume that the
  ** rest of the journal file contains valid page records. This assumption
  ** is dangerous, as if a failure occurred whilst writing to the journal
  ** file it may contain some garbage data. There are two scenarios
  ** where this risk can be ignored:
  **
  **   * When the pager is in no-sync mode. Corruption can follow a
  **     power failure in this case anyway.
  **
  **   * When the SQLITE_IOCAP_SAFE_APPEND flag is set. This guarantees
  **     that garbage data is never appended to the journal file.
  */
  assert( isOpen(pPager->fd) || pPager->noSync );
  if( pPager->noSync || (pPager->journalMode==PAGER_JOURNALMODE_MEMORY)
   || (sqlite3OsDeviceCharacteristics(pPager->fd)&SQLITE_IOCAP_SAFE_APPEND) 
  ){
    memcpy(zHeader, aJournalMagic, sizeof(aJournalMagic));
    put32bits(&zHeader[sizeof(aJournalMagic)], 0xffffffff);
  }else{
    memset(zHeader, 0, sizeof(aJournalMagic)+4);
  }

  /* The random check-hash initialiser */ 
  sqlite3_randomness(sizeof(pPager->cksumInit), &pPager->cksumInit);
  put32bits(&zHeader[sizeof(aJournalMagic)+4], pPager->cksumInit);
  /* The initial database size */
  put32bits(&zHeader[sizeof(aJournalMagic)+8], pPager->dbOrigSize);
  /* The assumed sector size for this process */
  put32bits(&zHeader[sizeof(aJournalMagic)+12], pPager->sectorSize);

  /* The page size */
  put32bits(&zHeader[sizeof(aJournalMagic)+16], pPager->pageSize);

  /* Initializing the tail of the buffer is not necessary.  Everything
  ** works find if the following memset() is omitted.  But initializing
  ** the memory prevents valgrind from complaining, so we are willing to
  ** take the performance hit.
  */
  memset(&zHeader[sizeof(aJournalMagic)+20], 0,
         nHeader-(sizeof(aJournalMagic)+20));

  /* In theory, it is only necessary to write the 28 bytes that the 
  ** journal header consumes to the journal file here. Then increment the 
  ** Pager.journalOff variable by JOURNAL_HDR_SZ so that the next 
  ** record is written to the following sector (leaving a gap in the file
  ** that will be implicitly filled in by the OS).
  **
  ** However it has been discovered that on some systems this pattern can 
  ** be significantly slower than contiguously writing data to the file,
  ** even if that means explicitly writing data to the block of 
  ** (JOURNAL_HDR_SZ - 28) bytes that will not be used. So that is what
  ** is done. 
  **
  ** The loop is required here in case the sector-size is larger than the 
  ** database page size. Since the zHeader buffer is only Pager.pageSize
  ** bytes in size, more than one call to sqlite3OsWrite() may be required
  ** to populate the entire journal header sector.
  */ 
  for(nWrite=0; rc==SQLITE_OK&&nWrite<JOURNAL_HDR_SZ(pPager); nWrite+=nHeader){
    IOTRACE(("JHDR %p %lld %d\n", pPager, pPager->journalHdr, nHeader))
    rc = sqlite3OsWrite(pPager->jfd, zHeader, nHeader, pPager->journalOff);
    assert( pPager->journalHdr <= pPager->journalOff );
    pPager->journalOff += nHeader;
  }

  return rc;
}

/*
** The journal file must be open when this is called. A journal header file
** (JOURNAL_HDR_SZ bytes) is read from the current location in the journal
** file. The current location in the journal file is given by
** pPager->journalOff. See comments above function writeJournalHdr() for
** a description of the journal header format.
**
** If the header is read successfully, *pNRec is set to the number of
** page records following this header and *pDbSize is set to the size of the
** database before the transaction began, in pages. Also, pPager->cksumInit
** is set to the value read from the journal header. SQLITE_OK is returned
** in this case.
**
** If the journal header file appears to be corrupted, SQLITE_DONE is
** returned and *pNRec and *PDbSize are undefined.  If JOURNAL_HDR_SZ bytes
** cannot be read from the journal file an error code is returned.
*/
static int readJournalHdr(
  Pager *pPager,               /* Pager object */
  int isHot,
  i64 journalSize,             /* Size of the open journal file in bytes */
  u32 *pNRec,                  /* OUT: Value read from the nRec field */
  u32 *pDbSize                 /* OUT: Value of original database size field */
){
  int rc;                      /* Return code */
  unsigned char aMagic[8];     /* A buffer to hold the magic header */
  i64 iHdrOff;                 /* Offset of journal header being read */

  assert( isOpen(pPager->jfd) );      /* Journal file must be open. */

  /* Advance Pager.journalOff to the start of the next sector. If the
  ** journal file is too small for there to be a header stored at this
  ** point, return SQLITE_DONE.
  */
  pPager->journalOff = journalHdrOffset(pPager);
  if( pPager->journalOff+JOURNAL_HDR_SZ(pPager) > journalSize ){
    return SQLITE_DONE;
  }
  iHdrOff = pPager->journalOff;

  /* Read in the first 8 bytes of the journal header. If they do not match
  ** the  magic string found at the start of each journal header, return
  ** SQLITE_DONE. If an IO error occurs, return an error code. Otherwise,
  ** proceed.
  */
  if( isHot || iHdrOff!=pPager->journalHdr ){
    rc = sqlite3OsRead(pPager->jfd, aMagic, sizeof(aMagic), iHdrOff);
    if( rc ){
      return rc;
    }
    if( memcmp(aMagic, aJournalMagic, sizeof(aMagic))!=0 ){
      return SQLITE_DONE;
    }
  }

  /* Read the first three 32-bit fields of the journal header: The nRec
  ** field, the checksum-initializer and the database size at the start
  ** of the transaction. Return an error code if anything goes wrong.
  */
  if( SQLITE_OK!=(rc = read32bits(pPager->jfd, iHdrOff+8, pNRec))
   || SQLITE_OK!=(rc = read32bits(pPager->jfd, iHdrOff+12, &pPager->cksumInit))
   || SQLITE_OK!=(rc = read32bits(pPager->jfd, iHdrOff+16, pDbSize))
  ){
    return rc;
  }

  if( pPager->journalOff==0 ){
    u32 iPageSize;               /* Page-size field of journal header */
    u32 iSectorSize;             /* Sector-size field of journal header */

    /* Read the page-size and sector-size journal header fields. */
    if( SQLITE_OK!=(rc = read32bits(pPager->jfd, iHdrOff+20, &iSectorSize))
     || SQLITE_OK!=(rc = read32bits(pPager->jfd, iHdrOff+24, &iPageSize))
    ){
      return rc;
    }

    /* Check that the values read from the page-size and sector-size fields
    ** are within range. To be 'in range', both values need to be a power
    ** of two greater than or equal to 512 or 32, and not greater than their 
    ** respective compile time maximum limits.
    */
    if( iPageSize<512                  || iSectorSize<32
     || iPageSize>SQLITE_MAX_PAGE_SIZE || iSectorSize>MAX_SECTOR_SIZE
     || ((iPageSize-1)&iPageSize)!=0   || ((iSectorSize-1)&iSectorSize)!=0 
    ){
      /* If the either the page-size or sector-size in the journal-header is 
      ** invalid, then the process that wrote the journal-header must have 
      ** crashed before the header was synced. In this case stop reading 
      ** the journal file here.
      */
      return SQLITE_DONE;
    }

    /* Update the page-size to match the value read from the journal. 
    ** Use a testcase() macro to make sure that malloc failure within 
    ** PagerSetPagesize() is tested.
    */
    rc = sqlite3PagerSetPagesize(pPager, &iPageSize, -1);
    testcase( rc!=SQLITE_OK );

    /* Update the assumed sector-size to match the value used by 
    ** the process that created this journal. If this journal was
    ** created by a process other than this one, then this routine
    ** is being called from within pager_playback(). The local value
    ** of Pager.sectorSize is restored at the end of that routine.
    */
    pPager->sectorSize = iSectorSize;
  }

  pPager->journalOff += JOURNAL_HDR_SZ(pPager);
  return rc;
}


/*
** Write the supplied master journal name into the journal file for pager
** pPager at the current location. The master journal name must be the last
** thing written to a journal file. If the pager is in full-sync mode, the
** journal file descriptor is advanced to the next sector boundary before
** anything is written. The format is:
**
**   + 4 bytes: PAGER_MJ_PGNO.
**   + N bytes: Master journal filename in utf-8.
**   + 4 bytes: N (length of master journal name in bytes, no nul-terminator).
**   + 4 bytes: Master journal name checksum.
**   + 8 bytes: aJournalMagic[].
**
** The master journal page checksum is the sum of the bytes in the master
** journal name, where each byte is interpreted as a signed 8-bit integer.
**
** If zMaster is a NULL pointer (occurs for a single database transaction), 
** this call is a no-op.
*/
static int writeMasterJournal(Pager *pPager, const char *zMaster){
  int rc;                          /* Return code */
  int nMaster;                     /* Length of string zMaster */
  i64 iHdrOff;                     /* Offset of header in journal file */
  i64 jrnlSize;                    /* Size of journal file on disk */
  u32 cksum = 0;                   /* Checksum of string zMaster */

  assert( pPager->setMaster==0 );
  assert( !pagerUseWal(pPager) );

  if( !zMaster 
   || pPager->journalMode==PAGER_JOURNALMODE_MEMORY 
   || pPager->journalMode==PAGER_JOURNALMODE_OFF 
  ){
    return SQLITE_OK;
  }
  pPager->setMaster = 1;
  assert( isOpen(pPager->jfd) );
  assert( pPager->journalHdr <= pPager->journalOff );

  /* Calculate the length in bytes and the checksum of zMaster */
  for(nMaster=0; zMaster[nMaster]; nMaster++){
    cksum += zMaster[nMaster];
  }

  /* If in full-sync mode, advance to the next disk sector before writing
  ** the master journal name. This is in case the previous page written to
  ** the journal has already been synced.
  */
  if( pPager->fullSync ){
    pPager->journalOff = journalHdrOffset(pPager);
  }
  iHdrOff = pPager->journalOff;

  /* Write the master journal data to the end of the journal file. If
  ** an error occurs, return the error code to the caller.
  */
  if( (0 != (rc = write32bits(pPager->jfd, iHdrOff, PAGER_MJ_PGNO(pPager))))
   || (0 != (rc = sqlite3OsWrite(pPager->jfd, zMaster, nMaster, iHdrOff+4)))
   || (0 != (rc = write32bits(pPager->jfd, iHdrOff+4+nMaster, nMaster)))
   || (0 != (rc = write32bits(pPager->jfd, iHdrOff+4+nMaster+4, cksum)))
   || (0 != (rc = sqlite3OsWrite(pPager->jfd, aJournalMagic, 8, iHdrOff+4+nMaster+8)))
  ){
    return rc;
  }
  pPager->journalOff += (nMaster+20);

  /* If the pager is in peristent-journal mode, then the physical 
  ** journal-file may extend past the end of the master-journal name
  ** and 8 bytes of magic data just written to the file. This is 
  ** dangerous because the code to rollback a hot-journal file
  ** will not be able to find the master-journal name to determine 
  ** whether or not the journal is hot. 
  **
  ** Easiest thing to do in this scenario is to truncate the journal 
  ** file to the required size.
  */ 
  if( SQLITE_OK==(rc = sqlite3OsFileSize(pPager->jfd, &jrnlSize))
   && jrnlSize>pPager->journalOff
  ){
    rc = sqlite3OsTruncate(pPager->jfd, pPager->journalOff);
  }
  return rc;
}

/*
** Find a page in the hash table given its page number. Return
** a pointer to the page or NULL if the requested page is not 
** already in memory.
*/
static PgHdr *pager_lookup(Pager *pPager, Pgno pgno){
  PgHdr *p;                         /* Return value */

  /* It is not possible for a call to PcacheFetch() with createFlag==0 to
  ** fail, since no attempt to allocate dynamic memory will be made.
  */
  (void)sqlite3PcacheFetch(pPager->pPCache, pgno, 0, &p);
  return p;
}

/*
** Discard the entire contents of the in-memory page-cache.
*/
static void pager_reset(Pager *pPager){
  sqlite3BackupRestart(pPager->pBackup);
  sqlite3PcacheClear(pPager->pPCache);
}

/*
** Free all structures in the Pager.aSavepoint[] array and set both
** Pager.aSavepoint and Pager.nSavepoint to zero. Close the sub-journal
** if it is open and the pager is not in exclusive mode.
*/
static void releaseAllSavepoints(Pager *pPager){
  int ii;               /* Iterator for looping through Pager.aSavepoint */
  for(ii=0; ii<pPager->nSavepoint; ii++){
    sqlite3BitvecDestroy(pPager->aSavepoint[ii].pInSavepoint);
  }
  if( !pPager->exclusiveMode || sqlite3IsMemJournal(pPager->sjfd) ){
    sqlite3OsClose(pPager->sjfd);
  }
  sqlite3_free(pPager->aSavepoint);
  pPager->aSavepoint = 0;
  pPager->nSavepoint = 0;
  pPager->nSubRec = 0;
}

/*
** Set the bit number pgno in the PagerSavepoint.pInSavepoint 
** bitvecs of all open savepoints. Return SQLITE_OK if successful
** or SQLITE_NOMEM if a malloc failure occurs.
*/
static int addToSavepointBitvecs(Pager *pPager, Pgno pgno){
  int ii;                   /* Loop counter */
  int rc = SQLITE_OK;       /* Result code */

  for(ii=0; ii<pPager->nSavepoint; ii++){
    PagerSavepoint *p = &pPager->aSavepoint[ii];
    if( pgno<=p->nOrig ){
      rc |= sqlite3BitvecSet(p->pInSavepoint, pgno);
      testcase( rc==SQLITE_NOMEM );
      assert( rc==SQLITE_OK || rc==SQLITE_NOMEM );
    }
  }
  return rc;
}

/*
** This function is a no-op if the pager is in exclusive mode and not
** in the ERROR state. Otherwise, it switches the pager to PAGER_OPEN
** state.
**
** If the pager is not in exclusive-access mode, the database file is
** completely unlocked. If the file is unlocked and the file-system does
** not exhibit the UNDELETABLE_WHEN_OPEN property, the journal file is
** closed (if it is open).
**
** If the pager is in ERROR state when this function is called, the 
** contents of the pager cache are discarded before switching back to 
** the OPEN state. Regardless of whether the pager is in exclusive-mode
** or not, any journal file left in the file-system will be treated
** as a hot-journal and rolled back the next time a read-transaction
** is opened (by this or by any other connection).
*/
static void pager_unlock(Pager *pPager){

  assert( pPager->eState==PAGER_READER 
       || pPager->eState==PAGER_OPEN 
       || pPager->eState==PAGER_ERROR 
  );

  sqlite3BitvecDestroy(pPager->pInJournal);
  pPager->pInJournal = 0;
  releaseAllSavepoints(pPager);

  if( pagerUseWal(pPager) ){
    assert( !isOpen(pPager->jfd) );
    sqlite3WalEndReadTransaction(pPager->pWal);
    pPager->eState = PAGER_OPEN;
  }else if( !pPager->exclusiveMode ){
    int rc;                       /* Error code returned by pagerUnlockDb() */
    int iDc = isOpen(pPager->fd)?sqlite3OsDeviceCharacteristics(pPager->fd):0;

    /* If the operating system support deletion of open files, then
    ** close the journal file when dropping the database lock.  Otherwise
    ** another connection with journal_mode=delete might delete the file
    ** out from under us.
    */
    assert( (PAGER_JOURNALMODE_MEMORY   & 5)!=1 );
    assert( (PAGER_JOURNALMODE_OFF      & 5)!=1 );
    assert( (PAGER_JOURNALMODE_WAL      & 5)!=1 );
    assert( (PAGER_JOURNALMODE_DELETE   & 5)!=1 );
    assert( (PAGER_JOURNALMODE_TRUNCATE & 5)==1 );
    assert( (PAGER_JOURNALMODE_PERSIST  & 5)==1 );
    if( 0==(iDc & SQLITE_IOCAP_UNDELETABLE_WHEN_OPEN)
     || 1!=(pPager->journalMode & 5)
    ){
      sqlite3OsClose(pPager->jfd);
    }

    /* If the pager is in the ERROR state and the call to unlock the database
    ** file fails, set the current lock to UNKNOWN_LOCK. See the comment
    ** above the #define for UNKNOWN_LOCK for an explanation of why this
    ** is necessary.
    */
    rc = pagerUnlockDb(pPager, NO_LOCK);
    if( rc!=SQLITE_OK && pPager->eState==PAGER_ERROR ){
      pPager->eLock = UNKNOWN_LOCK;
    }

    /* The pager state may be changed from PAGER_ERROR to PAGER_OPEN here
    ** without clearing the error code. This is intentional - the error
    ** code is cleared and the cache reset in the block below.
    */
    assert( pPager->errCode || pPager->eState!=PAGER_ERROR );
    pPager->changeCountDone = 0;
    pPager->eState = PAGER_OPEN;
  }

  /* If Pager.errCode is set, the contents of the pager cache cannot be
  ** trusted. Now that there are no outstanding references to the pager,
  ** it can safely move back to PAGER_OPEN state. This happens in both
  ** normal and exclusive-locking mode.
  */
  if( pPager->errCode ){
    assert( !MEMDB );
    pager_reset(pPager);
    pPager->changeCountDone = pPager->tempFile;
    pPager->eState = PAGER_OPEN;
    pPager->errCode = SQLITE_OK;
  }

  pPager->journalOff = 0;
  pPager->journalHdr = 0;
  pPager->setMaster = 0;
}

/*
** This function is called whenever an IOERR or FULL error that requires
** the pager to transition into the ERROR state may ahve occurred.
** The first argument is a pointer to the pager structure, the second 
** the error-code about to be returned by a pager API function. The 
** value returned is a copy of the second argument to this function. 
**
** If the second argument is SQLITE_FULL, SQLITE_IOERR or one of the
** IOERR sub-codes, the pager enters the ERROR state and the error code
** is stored in Pager.errCode. While the pager remains in the ERROR state,
** all major API calls on the Pager will immediately return Pager.errCode.
**
** The ERROR state indicates that the contents of the pager-cache 
** cannot be trusted. This state can be cleared by completely discarding 
** the contents of the pager-cache. If a transaction was active when
** the persistent error occurred, then the rollback journal may need
** to be replayed to restore the contents of the database file (as if
** it were a hot-journal).
*/
static int pager_error(Pager *pPager, int rc){
  int rc2 = rc & 0xff;
  assert( rc==SQLITE_OK || !MEMDB );
  assert(
       pPager->errCode==SQLITE_FULL ||
       pPager->errCode==SQLITE_OK ||
       (pPager->errCode & 0xff)==SQLITE_IOERR
  );
  if( rc2==SQLITE_FULL || rc2==SQLITE_IOERR ){
    pPager->errCode = rc;
    pPager->eState = PAGER_ERROR;
  }
  return rc;
}

/*
** This routine ends a transaction. A transaction is usually ended by 
** either a COMMIT or a ROLLBACK operation. This routine may be called 
** after rollback of a hot-journal, or if an error occurs while opening
** the journal file or writing the very first journal-header of a
** database transaction.
** 
** This routine is never called in PAGER_ERROR state. If it is called
** in PAGER_NONE or PAGER_SHARED state and the lock held is less
** exclusive than a RESERVED lock, it is a no-op.
**
** Otherwise, any active savepoints are released.
**
** If the journal file is open, then it is "finalized". Once a journal 
** file has been finalized it is not possible to use it to roll back a 
** transaction. Nor will it be considered to be a hot-journal by this
** or any other database connection. Exactly how a journal is finalized
** depends on whether or not the pager is running in exclusive mode and
** the current journal-mode (Pager.journalMode value), as follows:
**
**   journalMode==MEMORY
**     Journal file descriptor is simply closed. This destroys an 
**     in-memory journal.
**
**   journalMode==TRUNCATE
**     Journal file is truncated to zero bytes in size.
**
**   journalMode==PERSIST
**     The first 28 bytes of the journal file are zeroed. This invalidates
**     the first journal header in the file, and hence the entire journal
**     file. An invalid journal file cannot be rolled back.
**
**   journalMode==DELETE
**     The journal file is closed and deleted using sqlite3OsDelete().
**
**     If the pager is running in exclusive mode, this method of finalizing
**     the journal file is never used. Instead, if the journalMode is
**     DELETE and the pager is in exclusive mode, the method described under
**     journalMode==PERSIST is used instead.
**
** After the journal is finalized, the pager moves to PAGER_READER state.
** If running in non-exclusive rollback mode, the lock on the file is 
** downgraded to a SHARED_LOCK.
**
** SQLITE_OK is returned if no error occurs. If an error occurs during
** any of the IO operations to finalize the journal file or unlock the
** database then the IO error code is returned to the user. If the 
** operation to finalize the journal file fails, then the code still
** tries to unlock the database file if not in exclusive mode. If the
** unlock operation fails as well, then the first error code related
** to the first error encountered (the journal finalization one) is
** returned.
*/
static int pager_end_transaction(Pager *pPager, int hasMaster){
  int rc = SQLITE_OK;      /* Error code from journal finalization operation */
  int rc2 = SQLITE_OK;     /* Error code from db file unlock operation */

  /* Do nothing if the pager does not have an open write transaction
  ** or at least a RESERVED lock. This function may be called when there
  ** is no write-transaction active but a RESERVED or greater lock is
  ** held under two circumstances:
  **
  **   1. After a successful hot-journal rollback, it is called with
  **      eState==PAGER_NONE and eLock==EXCLUSIVE_LOCK.
  **
  **   2. If a connection with locking_mode=exclusive holding an EXCLUSIVE 
  **      lock switches back to locking_mode=normal and then executes a
  **      read-transaction, this function is called with eState==PAGER_READER 
  **      and eLock==EXCLUSIVE_LOCK when the read-transaction is closed.
  */
  assert( assert_pager_state(pPager) );
  assert( pPager->eState!=PAGER_ERROR );
  if( pPager->eState<PAGER_WRITER_LOCKED && pPager->eLock<RESERVED_LOCK ){
    return SQLITE_OK;
  }

  releaseAllSavepoints(pPager);
  assert( isOpen(pPager->jfd) || pPager->pInJournal==0 );
  if( isOpen(pPager->jfd) ){
    assert( !pagerUseWal(pPager) );

    /* Finalize the journal file. */
    if( sqlite3IsMemJournal(pPager->jfd) ){
      assert( pPager->journalMode==PAGER_JOURNALMODE_MEMORY );
      sqlite3OsClose(pPager->jfd);
    }else if( pPager->journalMode==PAGER_JOURNALMODE_TRUNCATE ){
      if( pPager->journalOff==0 ){
        rc = SQLITE_OK;
      }else{
        rc = sqlite3OsTruncate(pPager->jfd, 0);
      }
      pPager->journalOff = 0;
    }else if( pPager->journalMode==PAGER_JOURNALMODE_PERSIST
      || (pPager->exclusiveMode && pPager->journalMode!=PAGER_JOURNALMODE_WAL)
    ){
      rc = zeroJournalHdr(pPager, hasMaster);
      pPager->journalOff = 0;
    }else{
      /* This branch may be executed with Pager.journalMode==MEMORY if
      ** a hot-journal was just rolled back. In this case the journal
      ** file should be closed and deleted. If this connection writes to
      ** the database file, it will do so using an in-memory journal. 
      */
      assert( pPager->journalMode==PAGER_JOURNALMODE_DELETE 
           || pPager->journalMode==PAGER_JOURNALMODE_MEMORY 
           || pPager->journalMode==PAGER_JOURNALMODE_WAL 
      );
      sqlite3OsClose(pPager->jfd);
      if( !pPager->tempFile ){
        rc = sqlite3OsDelete(pPager->pVfs, pPager->zJournal, 0);
      }
    }

#ifdef SQLITE_CHECK_PAGES
    sqlite3PcacheIterateDirty(pPager->pPCache, pager_set_pagehash);
#endif
  }
  sqlite3BitvecDestroy(pPager->pInJournal);
  pPager->pInJournal = 0;
  pPager->nRec = 0;
  sqlite3PcacheCleanAll(pPager->pPCache);
  sqlite3PcacheTruncate(pPager->pPCache, pPager->dbSize);

  if( pagerUseWal(pPager) ){
    /* Drop the WAL write-lock, if any. Also, if the connection was in 
    ** locking_mode=exclusive mode but is no longer, drop the EXCLUSIVE 
    ** lock held on the database file.
    */
    rc2 = sqlite3WalEndWriteTransaction(pPager->pWal);
    assert( rc2==SQLITE_OK );
  }
  if( !pPager->exclusiveMode 
   && (!pagerUseWal(pPager) || sqlite3WalExclusiveMode(pPager->pWal, 0))
  ){
    rc2 = pagerUnlockDb(pPager, SHARED_LOCK);
    pPager->changeCountDone = 0;
  }
  pPager->eState = PAGER_READER;
  pPager->setMaster = 0;

  return (rc==SQLITE_OK?rc2:rc);
}

/*
** Execute a rollback if a transaction is active and unlock the 
** database file. 
**
** If the pager has already entered the ERROR state, do not attempt 
** the rollback at this time. Instead, pager_unlock() is called. The
** call to pager_unlock() will discard all in-memory pages, unlock
** the database file and move the pager back to OPEN state. If this 
** means that there is a hot-journal left in the file-system, the next 
** connection to obtain a shared lock on the pager (which may be this one) 
** will roll it back.
**
** If the pager has not already entered the ERROR state, but an IO or
** malloc error occurs during a rollback, then this will itself cause 
** the pager to enter the ERROR state. Which will be cleared by the
** call to pager_unlock(), as described above.
*/
static void pagerUnlockAndRollback(Pager *pPager){
  if( pPager->eState!=PAGER_ERROR && pPager->eState!=PAGER_OPEN ){
    assert( assert_pager_state(pPager) );
    if( pPager->eState>=PAGER_WRITER_LOCKED ){
      sqlite3BeginBenignMalloc();
      sqlite3PagerRollback(pPager);
      sqlite3EndBenignMalloc();
    }else if( !pPager->exclusiveMode ){
      assert( pPager->eState==PAGER_READER );
      pager_end_transaction(pPager, 0);
    }
  }
  pager_unlock(pPager);
}

/*
** Parameter aData must point to a buffer of pPager->pageSize bytes
** of data. Compute and return a checksum based ont the contents of the 
** page of data and the current value of pPager->cksumInit.
**
** This is not a real checksum. It is really just the sum of the 
** random initial value (pPager->cksumInit) and every 200th byte
** of the page data, starting with byte offset (pPager->pageSize%200).
** Each byte is interpreted as an 8-bit unsigned integer.
**
** Changing the formula used to compute this checksum results in an
** incompatible journal file format.
**
** If journal corruption occurs due to a power failure, the most likely 
** scenario is that one end or the other of the record will be changed. 
** It is much less likely that the two ends of the journal record will be
** correct and the middle be corrupt.  Thus, this "checksum" scheme,
** though fast and simple, catches the mostly likely kind of corruption.
*/
static u32 pager_cksum(Pager *pPager, const u8 *aData){
  u32 cksum = pPager->cksumInit;         /* Checksum value to return */
  int i = pPager->pageSize-200;          /* Loop counter */
  while( i>0 ){
    cksum += aData[i];
    i -= 200;
  }
  return cksum;
}

/*
** Report the current page size and number of reserved bytes back
** to the codec.
*/
#ifdef SQLITE_HAS_CODEC
static void pagerReportSize(Pager *pPager){
  if( pPager->xCodecSizeChng ){
    pPager->xCodecSizeChng(pPager->pCodec, pPager->pageSize,
                           (int)pPager->nReserve);
  }
}
#else
# define pagerReportSize(X)     /* No-op if we do not support a codec */
#endif

/*
** Read a single page from either the journal file (if isMainJrnl==1) or
** from the sub-journal (if isMainJrnl==0) and playback that page.
** The page begins at offset *pOffset into the file. The *pOffset
** value is increased to the start of the next page in the journal.
**
** The main rollback journal uses checksums - the statement journal does 
** not.
**
** If the page number of the page record read from the (sub-)journal file
** is greater than the current value of Pager.dbSize, then playback is
** skipped and SQLITE_OK is returned.
**
** If pDone is not NULL, then it is a record of pages that have already
** been played back.  If the page at *pOffset has already been played back
** (if the corresponding pDone bit is set) then skip the playback.
** Make sure the pDone bit corresponding to the *pOffset page is set
** prior to returning.
**
** If the page record is successfully read from the (sub-)journal file
** and played back, then SQLITE_OK is returned. If an IO error occurs
** while reading the record from the (sub-)journal file or while writing
** to the database file, then the IO error code is returned. If data
** is successfully read from the (sub-)journal file but appears to be
** corrupted, SQLITE_DONE is returned. Data is considered corrupted in
** two circumstances:
** 
**   * If the record page-number is illegal (0 or PAGER_MJ_PGNO), or
**   * If the record is being rolled back from the main journal file
**     and the checksum field does not match the record content.
**
** Neither of these two scenarios are possible during a savepoint rollback.
**
** If this is a savepoint rollback, then memory may have to be dynamically
** allocated by this function. If this is the case and an allocation fails,
** SQLITE_NOMEM is returned.
*/
static int pager_playback_one_page(
  Pager *pPager,                /* The pager being played back */
  i64 *pOffset,                 /* Offset of record to playback */
  Bitvec *pDone,                /* Bitvec of pages already played back */
  int isMainJrnl,               /* 1 -> main journal. 0 -> sub-journal. */
  int isSavepnt                 /* True for a savepoint rollback */
){
  int rc;
  PgHdr *pPg;                   /* An existing page in the cache */
  Pgno pgno;                    /* The page number of a page in journal */
  u32 cksum;                    /* Checksum used for sanity checking */
  char *aData;                  /* Temporary storage for the page */
  sqlite3_file *jfd;            /* The file descriptor for the journal file */
  int isSynced;                 /* True if journal page is synced */

  assert( (isMainJrnl&~1)==0 );      /* isMainJrnl is 0 or 1 */
  assert( (isSavepnt&~1)==0 );       /* isSavepnt is 0 or 1 */
  assert( isMainJrnl || pDone );     /* pDone always used on sub-journals */
  assert( isSavepnt || pDone==0 );   /* pDone never used on non-savepoint */

  aData = pPager->pTmpSpace;
  assert( aData );         /* Temp storage must have already been allocated */
  assert( pagerUseWal(pPager)==0 || (!isMainJrnl && isSavepnt) );

  /* Either the state is greater than PAGER_WRITER_CACHEMOD (a transaction 
  ** or savepoint rollback done at the request of the caller) or this is
  ** a hot-journal rollback. If it is a hot-journal rollback, the pager
  ** is in state OPEN and holds an EXCLUSIVE lock. Hot-journal rollback
  ** only reads from the main journal, not the sub-journal.
  */
  assert( pPager->eState>=PAGER_WRITER_CACHEMOD
       || (pPager->eState==PAGER_OPEN && pPager->eLock==EXCLUSIVE_LOCK)
  );
  assert( pPager->eState>=PAGER_WRITER_CACHEMOD || isMainJrnl );

  /* Read the page number and page data from the journal or sub-journal
  ** file. Return an error code to the caller if an IO error occurs.
  */
  jfd = isMainJrnl ? pPager->jfd : pPager->sjfd;
  rc = read32bits(jfd, *pOffset, &pgno);
  if( rc!=SQLITE_OK ) return rc;
  rc = sqlite3OsRead(jfd, (u8*)aData, pPager->pageSize, (*pOffset)+4);
  if( rc!=SQLITE_OK ) return rc;
  *pOffset += pPager->pageSize + 4 + isMainJrnl*4;

  /* Sanity checking on the page.  This is more important that I originally
  ** thought.  If a power failure occurs while the journal is being written,
  ** it could cause invalid data to be written into the journal.  We need to
  ** detect this invalid data (with high probability) and ignore it.
  */
  if( pgno==0 || pgno==PAGER_MJ_PGNO(pPager) ){
    assert( !isSavepnt );
    return SQLITE_DONE;
  }
  if( pgno>(Pgno)pPager->dbSize || sqlite3BitvecTest(pDone, pgno) ){
    return SQLITE_OK;
  }
  if( isMainJrnl ){
    rc = read32bits(jfd, (*pOffset)-4, &cksum);
    if( rc ) return rc;
    if( !isSavepnt && pager_cksum(pPager, (u8*)aData)!=cksum ){
      return SQLITE_DONE;
    }
  }

  /* If this page has already been played by before during the current
  ** rollback, then don't bother to play it back again.
  */
  if( pDone && (rc = sqlite3BitvecSet(pDone, pgno))!=SQLITE_OK ){
    return rc;
  }

  /* When playing back page 1, restore the nReserve setting
  */
  if( pgno==1 && pPager->nReserve!=((u8*)aData)[20] ){
    pPager->nReserve = ((u8*)aData)[20];
    pagerReportSize(pPager);
  }

  /* If the pager is in CACHEMOD state, then there must be a copy of this
  ** page in the pager cache. In this case just update the pager cache,
  ** not the database file. The page is left marked dirty in this case.
  **
  ** An exception to the above rule: If the database is in no-sync mode
  ** and a page is moved during an incremental vacuum then the page may
  ** not be in the pager cache. Later: if a malloc() or IO error occurs
  ** during a Movepage() call, then the page may not be in the cache
  ** either. So the condition described in the above paragraph is not
  ** assert()able.
  **
  ** If in WRITER_DBMOD, WRITER_FINISHED or OPEN state, then we update the
  ** pager cache if it exists and the main file. The page is then marked 
  ** not dirty. Since this code is only executed in PAGER_OPEN state for
  ** a hot-journal rollback, it is guaranteed that the page-cache is empty
  ** if the pager is in OPEN state.
  **
  ** Ticket #1171:  The statement journal might contain page content that is
  ** different from the page content at the start of the transaction.
  ** This occurs when a page is changed prior to the start of a statement
  ** then changed again within the statement.  When rolling back such a
  ** statement we must not write to the original database unless we know
  ** for certain that original page contents are synced into the main rollback
  ** journal.  Otherwise, a power loss might leave modified data in the
  ** database file without an entry in the rollback journal that can
  ** restore the database to its original form.  Two conditions must be
  ** met before writing to the database files. (1) the database must be
  ** locked.  (2) we know that the original page content is fully synced
  ** in the main journal either because the page is not in cache or else
  ** the page is marked as needSync==0.
  **
  ** 2008-04-14:  When attempting to vacuum a corrupt database file, it
  ** is possible to fail a statement on a database that does not yet exist.
  ** Do not attempt to write if database file has never been opened.
  */
  if( pagerUseWal(pPager) ){
    pPg = 0;
  }else{
    pPg = pager_lookup(pPager, pgno);
  }
  assert( pPg || !MEMDB );
  assert( pPager->eState!=PAGER_OPEN || pPg==0 );
  PAGERTRACE(("PLAYBACK %d page %d hash(%08x) %s\n",
           PAGERID(pPager), pgno, pager_datahash(pPager->pageSize, (u8*)aData),
           (isMainJrnl?"main-journal":"sub-journal")
  ));
  if( isMainJrnl ){
    isSynced = pPager->noSync || (*pOffset <= pPager->journalHdr);
  }else{
    isSynced = (pPg==0 || 0==(pPg->flags & PGHDR_NEED_SYNC));
  }
  if( isOpen(pPager->fd)
   && (pPager->eState>=PAGER_WRITER_DBMOD || pPager->eState==PAGER_OPEN)
   && isSynced
  ){
    i64 ofst = (pgno-1)*(i64)pPager->pageSize;
    testcase( !isSavepnt && pPg!=0 && (pPg->flags&PGHDR_NEED_SYNC)!=0 );
    assert( !pagerUseWal(pPager) );
    rc = sqlite3OsWrite(pPager->fd, (u8*)aData, pPager->pageSize, ofst);
    if( pgno>pPager->dbFileSize ){
      pPager->dbFileSize = pgno;
    }
    if( pPager->pBackup ){
      CODEC1(pPager, aData, pgno, 3, rc=SQLITE_NOMEM);
      sqlite3BackupUpdate(pPager->pBackup, pgno, (u8*)aData);
      CODEC2(pPager, aData, pgno, 7, rc=SQLITE_NOMEM, aData);
    }
  }else if( !isMainJrnl && pPg==0 ){
    /* If this is a rollback of a savepoint and data was not written to
    ** the database and the page is not in-memory, there is a potential
    ** problem. When the page is next fetched by the b-tree layer, it 
    ** will be read from the database file, which may or may not be 
    ** current. 
    **
    ** There are a couple of different ways this can happen. All are quite
    ** obscure. When running in synchronous mode, this can only happen 
    ** if the page is on the free-list at the start of the transaction, then
    ** populated, then moved using sqlite3PagerMovepage().
    **
    ** The solution is to add an in-memory page to the cache containing
    ** the data just read from the sub-journal. Mark the page as dirty 
    ** and if the pager requires a journal-sync, then mark the page as 
    ** requiring a journal-sync before it is written.
    */
    assert( isSavepnt );
    assert( pPager->doNotSpill==0 );
    pPager->doNotSpill++;
    rc = sqlite3PagerAcquire(pPager, pgno, &pPg, 1);
    assert( pPager->doNotSpill==1 );
    pPager->doNotSpill--;
    if( rc!=SQLITE_OK ) return rc;
    pPg->flags &= ~PGHDR_NEED_READ;
    sqlite3PcacheMakeDirty(pPg);
  }
  if( pPg ){
    /* No page should ever be explicitly rolled back that is in use, except
    ** for page 1 which is held in use in order to keep the lock on the
    ** database active. However such a page may be rolled back as a result
    ** of an internal error resulting in an automatic call to
    ** sqlite3PagerRollback().
    */
    void *pData;
    pData = pPg->pData;
    memcpy(pData, (u8*)aData, pPager->pageSize);
    pPager->xReiniter(pPg);
    if( isMainJrnl && (!isSavepnt || *pOffset<=pPager->journalHdr) ){
      /* If the contents of this page were just restored from the main 
      ** journal file, then its content must be as they were when the 
      ** transaction was first opened. In this case we can mark the page
      ** as clean, since there will be no need to write it out to the
      ** database.
      **
      ** There is one exception to this rule. If the page is being rolled
      ** back as part of a savepoint (or statement) rollback from an 
      ** unsynced portion of the main journal file, then it is not safe
      ** to mark the page as clean. This is because marking the page as
      ** clean will clear the PGHDR_NEED_SYNC flag. Since the page is
      ** already in the journal file (recorded in Pager.pInJournal) and
      ** the PGHDR_NEED_SYNC flag is cleared, if the page is written to
      ** again within this transaction, it will be marked as dirty but
      ** the PGHDR_NEED_SYNC flag will not be set. It could then potentially
      ** be written out into the database file before its journal file
      ** segment is synced. If a crash occurs during or following this,
      ** database corruption may ensue.
      */
      assert( !pagerUseWal(pPager) );
      sqlite3PcacheMakeClean(pPg);
    }
#ifdef SQLITE_CHECK_PAGES
    pPg->pageHash = pager_pagehash(pPg);
#endif
    /* If this was page 1, then restore the value of Pager.dbFileVers.
    ** Do this before any decoding. */
    if( pgno==1 ){
      memcpy(&pPager->dbFileVers, &((u8*)pData)[24],sizeof(pPager->dbFileVers));
    }

    /* Decode the page just read from disk */
    CODEC1(pPager, pData, pPg->pgno, 3, rc=SQLITE_NOMEM);
    sqlite3PcacheRelease(pPg);
  }
  return rc;
}

/*
** Parameter zMaster is the name of a master journal file. A single journal
** file that referred to the master journal file has just been rolled back.
** This routine checks if it is possible to delete the master journal file,
** and does so if it is.
**
** Argument zMaster may point to Pager.pTmpSpace. So that buffer is not 
** available for use within this function.
**
** When a master journal file is created, it is populated with the names 
** of all of its child journals, one after another, formatted as utf-8 
** encoded text. The end of each child journal file is marked with a 
** nul-terminator byte (0x00). i.e. the entire contents of a master journal
** file for a transaction involving two databases might be:
**
**   "/home/bill/a.db-journal\x00/home/bill/b.db-journal\x00"
**
** A master journal file may only be deleted once all of its child 
** journals have been rolled back.
**
** This function reads the contents of the master-journal file into 
** memory and loops through each of the child journal names. For
** each child journal, it checks if:
**
**   * if the child journal exists, and if so
**   * if the child journal contains a reference to master journal 
**     file zMaster
**
** If a child journal can be found that matches both of the criteria
** above, this function returns without doing anything. Otherwise, if
** no such child journal can be found, file zMaster is deleted from
** the file-system using sqlite3OsDelete().
**
** If an IO error within this function, an error code is returned. This
** function allocates memory by calling sqlite3Malloc(). If an allocation
** fails, SQLITE_NOMEM is returned. Otherwise, if no IO or malloc errors 
** occur, SQLITE_OK is returned.
**
** TODO: This function allocates a single block of memory to load
** the entire contents of the master journal file. This could be
** a couple of kilobytes or so - potentially larger than the page 
** size.
*/
static int pager_delmaster(Pager *pPager, const char *zMaster){
  sqlite3_vfs *pVfs = pPager->pVfs;
  int rc;                   /* Return code */
  sqlite3_file *pMaster;    /* Malloc'd master-journal file descriptor */
  sqlite3_file *pJournal;   /* Malloc'd child-journal file descriptor */
  char *zMasterJournal = 0; /* Contents of master journal file */
  i64 nMasterJournal;       /* Size of master journal file */
  char *zJournal;           /* Pointer to one journal within MJ file */
  char *zMasterPtr;         /* Space to hold MJ filename from a journal file */
  int nMasterPtr;           /* Amount of space allocated to zMasterPtr[] */

  /* Allocate space for both the pJournal and pMaster file descriptors.
  ** If successful, open the master journal file for reading.
  */
  pMaster = (sqlite3_file *)sqlite3MallocZero(pVfs->szOsFile * 2);
  pJournal = (sqlite3_file *)(((u8 *)pMaster) + pVfs->szOsFile);
  if( !pMaster ){
    rc = SQLITE_NOMEM;
  }else{
    const int flags = (SQLITE_OPEN_READONLY|SQLITE_OPEN_MASTER_JOURNAL);
    rc = sqlite3OsOpen(pVfs, zMaster, pMaster, flags, 0);
  }
  if( rc!=SQLITE_OK ) goto delmaster_out;

  /* Load the entire master journal file into space obtained from
  ** sqlite3_malloc() and pointed to by zMasterJournal.   Also obtain
  ** sufficient space (in zMasterPtr) to hold the names of master
  ** journal files extracted from regular rollback-journals.
  */
  rc = sqlite3OsFileSize(pMaster, &nMasterJournal);
  if( rc!=SQLITE_OK ) goto delmaster_out;
  nMasterPtr = pVfs->mxPathname+1;
  zMasterJournal = sqlite3Malloc((int)nMasterJournal + nMasterPtr + 1);
  if( !zMasterJournal ){
    rc = SQLITE_NOMEM;
    goto delmaster_out;
  }
  zMasterPtr = &zMasterJournal[nMasterJournal+1];
  rc = sqlite3OsRead(pMaster, zMasterJournal, (int)nMasterJournal, 0);
  if( rc!=SQLITE_OK ) goto delmaster_out;
  zMasterJournal[nMasterJournal] = 0;

  zJournal = zMasterJournal;
  while( (zJournal-zMasterJournal)<nMasterJournal ){
    int exists;
    rc = sqlite3OsAccess(pVfs, zJournal, SQLITE_ACCESS_EXISTS, &exists);
    if( rc!=SQLITE_OK ){
      goto delmaster_out;
    }
    if( exists ){
      /* One of the journals pointed to by the master journal exists.
      ** Open it and check if it points at the master journal. If
      ** so, return without deleting the master journal file.
      */
      int c;
      int flags = (SQLITE_OPEN_READONLY|SQLITE_OPEN_MAIN_JOURNAL);
      rc = sqlite3OsOpen(pVfs, zJournal, pJournal, flags, 0);
      if( rc!=SQLITE_OK ){
        goto delmaster_out;
      }

      rc = readMasterJournal(pJournal, zMasterPtr, nMasterPtr);
      sqlite3OsClose(pJournal);
      if( rc!=SQLITE_OK ){
        goto delmaster_out;
      }

      c = zMasterPtr[0]!=0 && strcmp(zMasterPtr, zMaster)==0;
      if( c ){
        /* We have a match. Do not delete the master journal file. */
        goto delmaster_out;
      }
    }
    zJournal += (sqlite3Strlen30(zJournal)+1);
  }
 
  sqlite3OsClose(pMaster);
  rc = sqlite3OsDelete(pVfs, zMaster, 0);

delmaster_out:
  sqlite3_free(zMasterJournal);
  if( pMaster ){
    sqlite3OsClose(pMaster);
    assert( !isOpen(pJournal) );
    sqlite3_free(pMaster);
  }
  return rc;
}


/*
** This function is used to change the actual size of the database 
** file in the file-system. This only happens when committing a transaction,
** or rolling back a transaction (including rolling back a hot-journal).
**
** If the main database file is not open, or the pager is not in either
** DBMOD or OPEN state, this function is a no-op. Otherwise, the size 
** of the file is changed to nPage pages (nPage*pPager->pageSize bytes). 
** If the file on disk is currently larger than nPage pages, then use the VFS
** xTruncate() method to truncate it.
**
** Or, it might might be the case that the file on disk is smaller than 
** nPage pages. Some operating system implementations can get confused if 
** you try to truncate a file to some size that is larger than it 
** currently is, so detect this case and write a single zero byte to 
** the end of the new file instead.
**
** If successful, return SQLITE_OK. If an IO error occurs while modifying
** the database file, return the error code to the caller.
*/
static int pager_truncate(Pager *pPager, Pgno nPage){
  int rc = SQLITE_OK;
  assert( pPager->eState!=PAGER_ERROR );
  assert( pPager->eState!=PAGER_READER );
  
  if( isOpen(pPager->fd) 
   && (pPager->eState>=PAGER_WRITER_DBMOD || pPager->eState==PAGER_OPEN) 
  ){
    i64 currentSize, newSize;
    assert( pPager->eLock==EXCLUSIVE_LOCK );
    /* TODO: Is it safe to use Pager.dbFileSize here? */
    rc = sqlite3OsFileSize(pPager->fd, &currentSize);
    newSize = pPager->pageSize*(i64)nPage;
    if( rc==SQLITE_OK && currentSize!=newSize ){
      if( currentSize>newSize ){
        rc = sqlite3OsTruncate(pPager->fd, newSize);
      }else{
        rc = sqlite3OsWrite(pPager->fd, "", 1, newSize-1);
      }
      if( rc==SQLITE_OK ){
        pPager->dbFileSize = nPage;
      }
    }
  }
  return rc;
}

/*
** Set the value of the Pager.sectorSize variable for the given
** pager based on the value returned by the xSectorSize method
** of the open database file. The sector size will be used used 
** to determine the size and alignment of journal header and 
** master journal pointers within created journal files.
**
** For temporary files the effective sector size is always 512 bytes.
**
** Otherwise, for non-temporary files, the effective sector size is
** the value returned by the xSectorSize() method rounded up to 32 if
** it is less than 32, or rounded down to MAX_SECTOR_SIZE if it
** is greater than MAX_SECTOR_SIZE.
*/
static void setSectorSize(Pager *pPager){
  assert( isOpen(pPager->fd) || pPager->tempFile );

  if( !pPager->tempFile ){
    /* Sector size doesn't matter for temporary files. Also, the file
    ** may not have been opened yet, in which case the OsSectorSize()
    ** call will segfault.
    */
    pPager->sectorSize = sqlite3OsSectorSize(pPager->fd);
  }
  if( pPager->sectorSize<32 ){
    pPager->sectorSize = 512;
  }
  if( pPager->sectorSize>MAX_SECTOR_SIZE ){
    assert( MAX_SECTOR_SIZE>=512 );
    pPager->sectorSize = MAX_SECTOR_SIZE;
  }
}

/*
** Playback the journal and thus restore the database file to
** the state it was in before we started making changes.  
**
** The journal file format is as follows: 
**
**  (1)  8 byte prefix.  A copy of aJournalMagic[].
**  (2)  4 byte big-endian integer which is the number of valid page records
**       in the journal.  If this value is 0xffffffff, then compute the
**       number of page records from the journal size.
**  (3)  4 byte big-endian integer which is the initial value for the 
**       sanity checksum.
**  (4)  4 byte integer which is the number of pages to truncate the
**       database to during a rollback.
**  (5)  4 byte big-endian integer which is the sector size.  The header
**       is this many bytes in size.
**  (6)  4 byte big-endian integer which is the page size.
**  (7)  zero padding out to the next sector size.
**  (8)  Zero or more pages instances, each as follows:
**        +  4 byte page number.
**        +  pPager->pageSize bytes of data.
**        +  4 byte checksum
**
** When we speak of the journal header, we mean the first 7 items above.
** Each entry in the journal is an instance of the 8th item.
**
** Call the value from the second bullet "nRec".  nRec is the number of
** valid page entries in the journal.  In most cases, you can compute the
** value of nRec from the size of the journal file.  But if a power
** failure occurred while the journal was being written, it could be the
** case that the size of the journal file had already been increased but
** the extra entries had not yet made it safely to disk.  In such a case,
** the value of nRec computed from the file size would be too large.  For
** that reason, we always use the nRec value in the header.
**
** If the nRec value is 0xffffffff it means that nRec should be computed
** from the file size.  This value is used when the user selects the
** no-sync option for the journal.  A power failure could lead to corruption
** in this case.  But for things like temporary table (which will be
** deleted when the power is restored) we don't care.  
**
** If the file opened as the journal file is not a well-formed
** journal file then all pages up to the first corrupted page are rolled
** back (or no pages if the journal header is corrupted). The journal file
** is then deleted and SQLITE_OK returned, just as if no corruption had
** been encountered.
**
** If an I/O or malloc() error occurs, the journal-file is not deleted
** and an error code is returned.
**
** The isHot parameter indicates that we are trying to rollback a journal
** that might be a hot journal.  Or, it could be that the journal is 
** preserved because of JOURNALMODE_PERSIST or JOURNALMODE_TRUNCATE.
** If the journal really is hot, reset the pager cache prior rolling
** back any content.  If the journal is merely persistent, no reset is
** needed.
*/
static int pager_playback(Pager *pPager, int isHot){
  sqlite3_vfs *pVfs = pPager->pVfs;
  i64 szJ;                 /* Size of the journal file in bytes */
  u32 nRec;                /* Number of Records in the journal */
  u32 u;                   /* Unsigned loop counter */
  Pgno mxPg = 0;           /* Size of the original file in pages */
  int rc;                  /* Result code of a subroutine */
  int res = 1;             /* Value returned by sqlite3OsAccess() */
  char *zMaster = 0;       /* Name of master journal file if any */
  int needPagerReset;      /* True to reset page prior to first page rollback */

  /* Figure out how many records are in the journal.  Abort early if
  ** the journal is empty.
  */
  assert( isOpen(pPager->jfd) );
  rc = sqlite3OsFileSize(pPager->jfd, &szJ);
  if( rc!=SQLITE_OK ){
    goto end_playback;
  }

  /* Read the master journal name from the journal, if it is present.
  ** If a master journal file name is specified, but the file is not
  ** present on disk, then the journal is not hot and does not need to be
  ** played back.
  **
  ** TODO: Technically the following is an error because it assumes that
  ** buffer Pager.pTmpSpace is (mxPathname+1) bytes or larger. i.e. that
  ** (pPager->pageSize >= pPager->pVfs->mxPathname+1). Using os_unix.c,
  **  mxPathname is 512, which is the same as the minimum allowable value
  ** for pageSize.
  */
  zMaster = pPager->pTmpSpace;
  rc = readMasterJournal(pPager->jfd, zMaster, pPager->pVfs->mxPathname+1);
  if( rc==SQLITE_OK && zMaster[0] ){
    rc = sqlite3OsAccess(pVfs, zMaster, SQLITE_ACCESS_EXISTS, &res);
  }
  zMaster = 0;
  if( rc!=SQLITE_OK || !res ){
    goto end_playback;
  }
  pPager->journalOff = 0;
  needPagerReset = isHot;

  /* This loop terminates either when a readJournalHdr() or 
  ** pager_playback_one_page() call returns SQLITE_DONE or an IO error 
  ** occurs. 
  */
  while( 1 ){
    /* Read the next journal header from the journal file.  If there are
    ** not enough bytes left in the journal file for a complete header, or
    ** it is corrupted, then a process must have failed while writing it.
    ** This indicates nothing more needs to be rolled back.
    */
    rc = readJournalHdr(pPager, isHot, szJ, &nRec, &mxPg);
    if( rc!=SQLITE_OK ){ 
      if( rc==SQLITE_DONE ){
        rc = SQLITE_OK;
      }
      goto end_playback;
    }

    /* If nRec is 0xffffffff, then this journal was created by a process
    ** working in no-sync mode. This means that the rest of the journal
    ** file consists of pages, there are no more journal headers. Compute
    ** the value of nRec based on this assumption.
    */
    if( nRec==0xffffffff ){
      assert( pPager->journalOff==JOURNAL_HDR_SZ(pPager) );
      nRec = (int)((szJ - JOURNAL_HDR_SZ(pPager))/JOURNAL_PG_SZ(pPager));
    }

    /* If nRec is 0 and this rollback is of a transaction created by this
    ** process and if this is the final header in the journal, then it means
    ** that this part of the journal was being filled but has not yet been
    ** synced to disk.  Compute the number of pages based on the remaining
    ** size of the file.
    **
    ** The third term of the test was added to fix ticket #2565.
    ** When rolling back a hot journal, nRec==0 always means that the next
    ** chunk of the journal contains zero pages to be rolled back.  But
    ** when doing a ROLLBACK and the nRec==0 chunk is the last chunk in
    ** the journal, it means that the journal might contain additional
    ** pages that need to be rolled back and that the number of pages 
    ** should be computed based on the journal file size.
    */
    if( nRec==0 && !isHot &&
        pPager->journalHdr+JOURNAL_HDR_SZ(pPager)==pPager->journalOff ){
      nRec = (int)((szJ - pPager->journalOff) / JOURNAL_PG_SZ(pPager));
    }

    /* If this is the first header read from the journal, truncate the
    ** database file back to its original size.
    */
    if( pPager->journalOff==JOURNAL_HDR_SZ(pPager) ){
      rc = pager_truncate(pPager, mxPg);
      if( rc!=SQLITE_OK ){
        goto end_playback;
      }
      pPager->dbSize = mxPg;
    }

    /* Copy original pages out of the journal and back into the 
    ** database file and/or page cache.
    */
    for(u=0; u<nRec; u++){
      if( needPagerReset ){
        pager_reset(pPager);
        needPagerReset = 0;
      }
      rc = pager_playback_one_page(pPager,&pPager->journalOff,0,1,0);
      if( rc!=SQLITE_OK ){
        if( rc==SQLITE_DONE ){
          rc = SQLITE_OK;
          pPager->journalOff = szJ;
          break;
        }else if( rc==SQLITE_IOERR_SHORT_READ ){
          /* If the journal has been truncated, simply stop reading and
          ** processing the journal. This might happen if the journal was
          ** not completely written and synced prior to a crash.  In that
          ** case, the database should have never been written in the
          ** first place so it is OK to simply abandon the rollback. */
          rc = SQLITE_OK;
          goto end_playback;
        }else{
          /* If we are unable to rollback, quit and return the error
          ** code.  This will cause the pager to enter the error state
          ** so that no further harm will be done.  Perhaps the next
          ** process to come along will be able to rollback the database.
          */
          goto end_playback;
        }
      }
    }
  }
  /*NOTREACHED*/
  assert( 0 );

end_playback:
  /* Following a rollback, the database file should be back in its original
  ** state prior to the start of the transaction, so invoke the
  ** SQLITE_FCNTL_DB_UNCHANGED file-control method to disable the
  ** assertion that the transaction counter was modified.
  */
  assert(
    pPager->fd->pMethods==0 ||
    sqlite3OsFileControl(pPager->fd,SQLITE_FCNTL_DB_UNCHANGED,0)>=SQLITE_OK
  );

  /* If this playback is happening automatically as a result of an IO or 
  ** malloc error that occurred after the change-counter was updated but 
  ** before the transaction was committed, then the change-counter 
  ** modification may just have been reverted. If this happens in exclusive 
  ** mode, then subsequent transactions performed by the connection will not
  ** update the change-counter at all. This may lead to cache inconsistency
  ** problems for other processes at some point in the future. So, just
  ** in case this has happened, clear the changeCountDone flag now.
  */
  pPager->changeCountDone = pPager->tempFile;

  if( rc==SQLITE_OK ){
    zMaster = pPager->pTmpSpace;
    rc = readMasterJournal(pPager->jfd, zMaster, pPager->pVfs->mxPathname+1);
    testcase( rc!=SQLITE_OK );
  }
<<<<<<< HEAD
  if( rc==SQLITE_OK && pPager->noSync==0 && pPager->state>=PAGER_EXCLUSIVE ){
=======
  if( rc==SQLITE_OK && !pPager->noSync 
   && (pPager->eState>=PAGER_WRITER_DBMOD || pPager->eState==PAGER_OPEN)
  ){
>>>>>>> 89bd82ae
    rc = sqlite3OsSync(pPager->fd, pPager->sync_flags);
  }
  if( rc==SQLITE_OK ){
    rc = pager_end_transaction(pPager, zMaster[0]!='\0');
    testcase( rc!=SQLITE_OK );
  }
  if( rc==SQLITE_OK && zMaster[0] && res ){
    /* If there was a master journal and this routine will return success,
    ** see if it is possible to delete the master journal.
    */
    rc = pager_delmaster(pPager, zMaster);
    testcase( rc!=SQLITE_OK );
  }

  /* The Pager.sectorSize variable may have been updated while rolling
  ** back a journal created by a process with a different sector size
  ** value. Reset it to the correct value for this process.
  */
  setSectorSize(pPager);
  return rc;
}


/*
** Read the content for page pPg out of the database file and into 
** pPg->pData. A shared lock or greater must be held on the database
** file before this function is called.
**
** If page 1 is read, then the value of Pager.dbFileVers[] is set to
** the value read from the database file.
**
** If an IO error occurs, then the IO error is returned to the caller.
** Otherwise, SQLITE_OK is returned.
*/
static int readDbPage(PgHdr *pPg){
  Pager *pPager = pPg->pPager; /* Pager object associated with page pPg */
  Pgno pgno = pPg->pgno;       /* Page number to read */
  int rc = SQLITE_OK;          /* Return code */
  int isInWal = 0;             /* True if page is in log file */
  int pgsz = pPager->pageSize; /* Number of bytes to read */

  assert( pPager->eState>=PAGER_READER && !MEMDB );
  assert( isOpen(pPager->fd) );

  if( NEVER(!isOpen(pPager->fd)) ){
    assert( pPager->tempFile );
    memset(pPg->pData, 0, pPager->pageSize);
    return SQLITE_OK;
  }

  if( pagerUseWal(pPager) ){
    /* Try to pull the page from the write-ahead log. */
    rc = sqlite3WalRead(pPager->pWal, pgno, &isInWal, pgsz, pPg->pData);
  }
  if( rc==SQLITE_OK && !isInWal ){
    i64 iOffset = (pgno-1)*(i64)pPager->pageSize;
    rc = sqlite3OsRead(pPager->fd, pPg->pData, pgsz, iOffset);
    if( rc==SQLITE_IOERR_SHORT_READ ){
      rc = SQLITE_OK;
    }
  }

  if( pgno==1 ){
    if( rc ){
      /* If the read is unsuccessful, set the dbFileVers[] to something
      ** that will never be a valid file version.  dbFileVers[] is a copy
      ** of bytes 24..39 of the database.  Bytes 28..31 should always be
      ** zero or the size of the database in page. Bytes 32..35 and 35..39
      ** should be page numbers which are never 0xffffffff.  So filling
      ** pPager->dbFileVers[] with all 0xff bytes should suffice.
      **
      ** For an encrypted database, the situation is more complex:  bytes
      ** 24..39 of the database are white noise.  But the probability of
      ** white noising equaling 16 bytes of 0xff is vanishingly small so
      ** we should still be ok.
      */
      memset(pPager->dbFileVers, 0xff, sizeof(pPager->dbFileVers));
    }else{
      u8 *dbFileVers = &((u8*)pPg->pData)[24];
      memcpy(&pPager->dbFileVers, dbFileVers, sizeof(pPager->dbFileVers));
    }
  }
  CODEC1(pPager, pPg->pData, pgno, 3, rc = SQLITE_NOMEM);

  PAGER_INCR(sqlite3_pager_readdb_count);
  PAGER_INCR(pPager->nRead);
  IOTRACE(("PGIN %p %d\n", pPager, pgno));
  PAGERTRACE(("FETCH %d page %d hash(%08x)\n",
               PAGERID(pPager), pgno, pager_pagehash(pPg)));

  return rc;
}

#ifndef SQLITE_OMIT_WAL
/*
** This function is invoked once for each page that has already been 
** written into the log file when a WAL transaction is rolled back.
** Parameter iPg is the page number of said page. The pCtx argument 
** is actually a pointer to the Pager structure.
**
** If page iPg is present in the cache, and has no outstanding references,
** it is discarded. Otherwise, if there are one or more outstanding
** references, the page content is reloaded from the database. If the
** attempt to reload content from the database is required and fails, 
** return an SQLite error code. Otherwise, SQLITE_OK.
*/
static int pagerUndoCallback(void *pCtx, Pgno iPg){
  int rc = SQLITE_OK;
  Pager *pPager = (Pager *)pCtx;
  PgHdr *pPg;

  pPg = sqlite3PagerLookup(pPager, iPg);
  if( pPg ){
    if( sqlite3PcachePageRefcount(pPg)==1 ){
      sqlite3PcacheDrop(pPg);
    }else{
      rc = readDbPage(pPg);
      if( rc==SQLITE_OK ){
        pPager->xReiniter(pPg);
      }
      sqlite3PagerUnref(pPg);
    }
  }

  /* Normally, if a transaction is rolled back, any backup processes are
  ** updated as data is copied out of the rollback journal and into the
  ** database. This is not generally possible with a WAL database, as
  ** rollback involves simply truncating the log file. Therefore, if one
  ** or more frames have already been written to the log (and therefore 
  ** also copied into the backup databases) as part of this transaction,
  ** the backups must be restarted.
  */
  sqlite3BackupRestart(pPager->pBackup);

  return rc;
}

/*
** This function is called to rollback a transaction on a WAL database.
*/
static int pagerRollbackWal(Pager *pPager){
  int rc;                         /* Return Code */
  PgHdr *pList;                   /* List of dirty pages to revert */

  /* For all pages in the cache that are currently dirty or have already
  ** been written (but not committed) to the log file, do one of the 
  ** following:
  **
  **   + Discard the cached page (if refcount==0), or
  **   + Reload page content from the database (if refcount>0).
  */
  pPager->dbSize = pPager->dbOrigSize;
  rc = sqlite3WalUndo(pPager->pWal, pagerUndoCallback, (void *)pPager);
  pList = sqlite3PcacheDirtyList(pPager->pPCache);
  while( pList && rc==SQLITE_OK ){
    PgHdr *pNext = pList->pDirty;
    rc = pagerUndoCallback((void *)pPager, pList->pgno);
    pList = pNext;
  }

  return rc;
}

/*
** This function is a wrapper around sqlite3WalFrames(). As well as logging
** the contents of the list of pages headed by pList (connected by pDirty),
** this function notifies any active backup processes that the pages have
** changed. 
*/ 
static int pagerWalFrames(
  Pager *pPager,                  /* Pager object */
  PgHdr *pList,                   /* List of frames to log */
  Pgno nTruncate,                 /* Database size after this commit */
  int isCommit,                   /* True if this is a commit */
  int sync_flags                  /* Flags to pass to OsSync() (or 0) */
){
  int rc;                         /* Return code */

  assert( pPager->pWal );
  rc = sqlite3WalFrames(pPager->pWal, 
      pPager->pageSize, pList, nTruncate, isCommit, sync_flags
  );
  if( rc==SQLITE_OK && pPager->pBackup ){
    PgHdr *p;
    for(p=pList; p; p=p->pDirty){
      sqlite3BackupUpdate(pPager->pBackup, p->pgno, (u8 *)p->pData);
    }
  }
  return rc;
}

/*
** Begin a read transaction on the WAL.
**
** This routine used to be called "pagerOpenSnapshot()" because it essentially
** makes a snapshot of the database at the current point in time and preserves
** that snapshot for use by the reader in spite of concurrently changes by
** other writers or checkpointers.
*/
static int pagerBeginReadTransaction(Pager *pPager){
  int rc;                         /* Return code */
  int changed = 0;                /* True if cache must be reset */

  assert( pagerUseWal(pPager) );
  assert( pPager->eState==PAGER_OPEN || pPager->eState==PAGER_READER );

  /* sqlite3WalEndReadTransaction() was not called for the previous
  ** transaction in locking_mode=EXCLUSIVE.  So call it now.  If we
  ** are in locking_mode=NORMAL and EndRead() was previously called,
  ** the duplicate call is harmless.
  */
  sqlite3WalEndReadTransaction(pPager->pWal);

  rc = sqlite3WalBeginReadTransaction(pPager->pWal, &changed);
  if( rc==SQLITE_OK && changed ){
    pager_reset(pPager);
  }

  return rc;
}

/*
** This function is called as part of the transition from PAGER_OPEN
** to PAGER_READER state to determine the size of the database file
** in pages (assuming the page size currently stored in Pager.pageSize).
**
** If no error occurs, SQLITE_OK is returned and the size of the database
** in pages is stored in *pnPage. Otherwise, an error code (perhaps
** SQLITE_IOERR_FSTAT) is returned and *pnPage is left unmodified.
*/
static int pagerPagecount(Pager *pPager, Pgno *pnPage){
  Pgno nPage;                     /* Value to return via *pnPage */

  /* Query the WAL sub-system for the database size. The WalDbsize()
  ** function returns zero if the WAL is not open (i.e. Pager.pWal==0), or
  ** if the database size is not available. The database size is not
  ** available from the WAL sub-system if the log file is empty or
  ** contains no valid committed transactions.
  */
  assert( pPager->eState==PAGER_OPEN );
  assert( pPager->eLock>=SHARED_LOCK || pPager->noReadlock );
  nPage = sqlite3WalDbsize(pPager->pWal);

  /* If the database size was not available from the WAL sub-system,
  ** determine it based on the size of the database file. If the size
  ** of the database file is not an integer multiple of the page-size,
  ** round down to the nearest page. Except, any file larger than 0
  ** bytes in size is considered to contain at least one page.
  */
  if( nPage==0 ){
    i64 n = 0;                    /* Size of db file in bytes */
    assert( isOpen(pPager->fd) || pPager->tempFile );
    if( isOpen(pPager->fd) ){
      int rc = sqlite3OsFileSize(pPager->fd, &n);
      if( rc!=SQLITE_OK ){
        return rc;
      }
    }
    nPage = (Pgno)(n / pPager->pageSize);
    if( nPage==0 && n>0 ){
      nPage = 1;
    }
  }

  /* If the current number of pages in the file is greater than the
  ** configured maximum pager number, increase the allowed limit so
  ** that the file can be read.
  */
  if( nPage>pPager->mxPgno ){
    pPager->mxPgno = (Pgno)nPage;
  }

  *pnPage = nPage;
  return SQLITE_OK;
}


/*
** Check if the *-wal file that corresponds to the database opened by pPager
** exists if the database is not empy, or verify that the *-wal file does
** not exist (by deleting it) if the database file is empty.
**
** If the database is not empty and the *-wal file exists, open the pager
** in WAL mode.  If the database is empty or if no *-wal file exists and
** if no error occurs, make sure Pager.journalMode is not set to
** PAGER_JOURNALMODE_WAL.
**
** Return SQLITE_OK or an error code.
**
** The caller must hold a SHARED lock on the database file to call this
** function. Because an EXCLUSIVE lock on the db file is required to delete 
** a WAL on a none-empty database, this ensures there is no race condition 
** between the xAccess() below and an xDelete() being executed by some 
** other connection.
*/
static int pagerOpenWalIfPresent(Pager *pPager){
  int rc = SQLITE_OK;
  assert( pPager->eState==PAGER_OPEN );
  assert( pPager->eLock>=SHARED_LOCK || pPager->noReadlock );

  if( !pPager->tempFile ){
    int isWal;                    /* True if WAL file exists */
    Pgno nPage;                   /* Size of the database file */

    rc = pagerPagecount(pPager, &nPage);
    if( rc ) return rc;
    if( nPage==0 ){
      rc = sqlite3OsDelete(pPager->pVfs, pPager->zWal, 0);
      isWal = 0;
    }else{
      rc = sqlite3OsAccess(
          pPager->pVfs, pPager->zWal, SQLITE_ACCESS_EXISTS, &isWal
      );
    }
    if( rc==SQLITE_OK ){
      if( isWal ){
        testcase( sqlite3PcachePagecount(pPager->pPCache)==0 );
        rc = sqlite3PagerOpenWal(pPager, 0);
      }else if( pPager->journalMode==PAGER_JOURNALMODE_WAL ){
        pPager->journalMode = PAGER_JOURNALMODE_DELETE;
      }
    }
  }
  return rc;
}
#endif

/*
** Playback savepoint pSavepoint. Or, if pSavepoint==NULL, then playback
** the entire master journal file. The case pSavepoint==NULL occurs when 
** a ROLLBACK TO command is invoked on a SAVEPOINT that is a transaction 
** savepoint.
**
** When pSavepoint is not NULL (meaning a non-transaction savepoint is 
** being rolled back), then the rollback consists of up to three stages,
** performed in the order specified:
**
**   * Pages are played back from the main journal starting at byte
**     offset PagerSavepoint.iOffset and continuing to 
**     PagerSavepoint.iHdrOffset, or to the end of the main journal
**     file if PagerSavepoint.iHdrOffset is zero.
**
**   * If PagerSavepoint.iHdrOffset is not zero, then pages are played
**     back starting from the journal header immediately following 
**     PagerSavepoint.iHdrOffset to the end of the main journal file.
**
**   * Pages are then played back from the sub-journal file, starting
**     with the PagerSavepoint.iSubRec and continuing to the end of
**     the journal file.
**
** Throughout the rollback process, each time a page is rolled back, the
** corresponding bit is set in a bitvec structure (variable pDone in the
** implementation below). This is used to ensure that a page is only
** rolled back the first time it is encountered in either journal.
**
** If pSavepoint is NULL, then pages are only played back from the main
** journal file. There is no need for a bitvec in this case.
**
** In either case, before playback commences the Pager.dbSize variable
** is reset to the value that it held at the start of the savepoint 
** (or transaction). No page with a page-number greater than this value
** is played back. If one is encountered it is simply skipped.
*/
static int pagerPlaybackSavepoint(Pager *pPager, PagerSavepoint *pSavepoint){
  i64 szJ;                 /* Effective size of the main journal */
  i64 iHdrOff;             /* End of first segment of main-journal records */
  int rc = SQLITE_OK;      /* Return code */
  Bitvec *pDone = 0;       /* Bitvec to ensure pages played back only once */

  assert( pPager->eState!=PAGER_ERROR );
  assert( pPager->eState>=PAGER_WRITER_LOCKED );

  /* Allocate a bitvec to use to store the set of pages rolled back */
  if( pSavepoint ){
    pDone = sqlite3BitvecCreate(pSavepoint->nOrig);
    if( !pDone ){
      return SQLITE_NOMEM;
    }
  }

  /* Set the database size back to the value it was before the savepoint 
  ** being reverted was opened.
  */
  pPager->dbSize = pSavepoint ? pSavepoint->nOrig : pPager->dbOrigSize;
  pPager->changeCountDone = pPager->tempFile;

  if( !pSavepoint && pagerUseWal(pPager) ){
    return pagerRollbackWal(pPager);
  }

  /* Use pPager->journalOff as the effective size of the main rollback
  ** journal.  The actual file might be larger than this in
  ** PAGER_JOURNALMODE_TRUNCATE or PAGER_JOURNALMODE_PERSIST.  But anything
  ** past pPager->journalOff is off-limits to us.
  */
  szJ = pPager->journalOff;
  assert( pagerUseWal(pPager)==0 || szJ==0 );

  /* Begin by rolling back records from the main journal starting at
  ** PagerSavepoint.iOffset and continuing to the next journal header.
  ** There might be records in the main journal that have a page number
  ** greater than the current database size (pPager->dbSize) but those
  ** will be skipped automatically.  Pages are added to pDone as they
  ** are played back.
  */
  if( pSavepoint && !pagerUseWal(pPager) ){
    iHdrOff = pSavepoint->iHdrOffset ? pSavepoint->iHdrOffset : szJ;
    pPager->journalOff = pSavepoint->iOffset;
    while( rc==SQLITE_OK && pPager->journalOff<iHdrOff ){
      rc = pager_playback_one_page(pPager, &pPager->journalOff, pDone, 1, 1);
    }
    assert( rc!=SQLITE_DONE );
  }else{
    pPager->journalOff = 0;
  }

  /* Continue rolling back records out of the main journal starting at
  ** the first journal header seen and continuing until the effective end
  ** of the main journal file.  Continue to skip out-of-range pages and
  ** continue adding pages rolled back to pDone.
  */
  while( rc==SQLITE_OK && pPager->journalOff<szJ ){
    u32 ii;            /* Loop counter */
    u32 nJRec = 0;     /* Number of Journal Records */
    u32 dummy;
    rc = readJournalHdr(pPager, 0, szJ, &nJRec, &dummy);
    assert( rc!=SQLITE_DONE );

    /*
    ** The "pPager->journalHdr+JOURNAL_HDR_SZ(pPager)==pPager->journalOff"
    ** test is related to ticket #2565.  See the discussion in the
    ** pager_playback() function for additional information.
    */
    if( nJRec==0 
     && pPager->journalHdr+JOURNAL_HDR_SZ(pPager)==pPager->journalOff
    ){
      nJRec = (u32)((szJ - pPager->journalOff)/JOURNAL_PG_SZ(pPager));
    }
    for(ii=0; rc==SQLITE_OK && ii<nJRec && pPager->journalOff<szJ; ii++){
      rc = pager_playback_one_page(pPager, &pPager->journalOff, pDone, 1, 1);
    }
    assert( rc!=SQLITE_DONE );
  }
  assert( rc!=SQLITE_OK || pPager->journalOff>=szJ );

  /* Finally,  rollback pages from the sub-journal.  Page that were
  ** previously rolled back out of the main journal (and are hence in pDone)
  ** will be skipped.  Out-of-range pages are also skipped.
  */
  if( pSavepoint ){
    u32 ii;            /* Loop counter */
    i64 offset = pSavepoint->iSubRec*(4+pPager->pageSize);

    if( pagerUseWal(pPager) ){
      rc = sqlite3WalSavepointUndo(pPager->pWal, pSavepoint->aWalData);
    }
    for(ii=pSavepoint->iSubRec; rc==SQLITE_OK && ii<pPager->nSubRec; ii++){
      assert( offset==ii*(4+pPager->pageSize) );
      rc = pager_playback_one_page(pPager, &offset, pDone, 0, 1);
    }
    assert( rc!=SQLITE_DONE );
  }

  sqlite3BitvecDestroy(pDone);
  if( rc==SQLITE_OK ){
    pPager->journalOff = szJ;
  }

  return rc;
}

/*
** Change the maximum number of in-memory pages that are allowed.
*/
void sqlite3PagerSetCachesize(Pager *pPager, int mxPage){
  sqlite3PcacheSetCachesize(pPager->pPCache, mxPage);
}

/*
** Adjust the robustness of the database to damage due to OS crashes
** or power failures by changing the number of syncs()s when writing
** the rollback journal.  There are three levels:
**
**    OFF       sqlite3OsSync() is never called.  This is the default
**              for temporary and transient files.
**
**    NORMAL    The journal is synced once before writes begin on the
**              database.  This is normally adequate protection, but
**              it is theoretically possible, though very unlikely,
**              that an inopertune power failure could leave the journal
**              in a state which would cause damage to the database
**              when it is rolled back.
**
**    FULL      The journal is synced twice before writes begin on the
**              database (with some additional information - the nRec field
**              of the journal header - being written in between the two
**              syncs).  If we assume that writing a
**              single disk sector is atomic, then this mode provides
**              assurance that the journal will not be corrupted to the
**              point of causing damage to the database during rollback.
**
** Numeric values associated with these states are OFF==1, NORMAL=2,
** and FULL=3.
*/
#ifndef SQLITE_OMIT_PAGER_PRAGMAS
void sqlite3PagerSetSafetyLevel(Pager *pPager, int level, int bFullFsync){
  pPager->noSync =  (level==1 || pPager->tempFile) ?1:0;
  pPager->fullSync = (level==3 && !pPager->tempFile) ?1:0;
  pPager->sync_flags = (bFullFsync?SQLITE_SYNC_FULL:SQLITE_SYNC_NORMAL);
}
#endif

/*
** The following global variable is incremented whenever the library
** attempts to open a temporary file.  This information is used for
** testing and analysis only.  
*/
#ifdef SQLITE_TEST
int sqlite3_opentemp_count = 0;
#endif

/*
** Open a temporary file.
**
** Write the file descriptor into *pFile. Return SQLITE_OK on success 
** or some other error code if we fail. The OS will automatically 
** delete the temporary file when it is closed.
**
** The flags passed to the VFS layer xOpen() call are those specified
** by parameter vfsFlags ORed with the following:
**
**     SQLITE_OPEN_READWRITE
**     SQLITE_OPEN_CREATE
**     SQLITE_OPEN_EXCLUSIVE
**     SQLITE_OPEN_DELETEONCLOSE
*/
static int pagerOpentemp(
  Pager *pPager,        /* The pager object */
  sqlite3_file *pFile,  /* Write the file descriptor here */
  int vfsFlags          /* Flags passed through to the VFS */
){
  int rc;               /* Return code */

#ifdef SQLITE_TEST
  sqlite3_opentemp_count++;  /* Used for testing and analysis only */
#endif

  vfsFlags |=  SQLITE_OPEN_READWRITE | SQLITE_OPEN_CREATE |
            SQLITE_OPEN_EXCLUSIVE | SQLITE_OPEN_DELETEONCLOSE;
  rc = sqlite3OsOpen(pPager->pVfs, 0, pFile, vfsFlags, 0);
  assert( rc!=SQLITE_OK || isOpen(pFile) );
  return rc;
}

/*
** Set the busy handler function.
**
** The pager invokes the busy-handler if sqlite3OsLock() returns 
** SQLITE_BUSY when trying to upgrade from no-lock to a SHARED lock,
** or when trying to upgrade from a RESERVED lock to an EXCLUSIVE 
** lock. It does *not* invoke the busy handler when upgrading from
** SHARED to RESERVED, or when upgrading from SHARED to EXCLUSIVE
** (which occurs during hot-journal rollback). Summary:
**
**   Transition                        | Invokes xBusyHandler
**   --------------------------------------------------------
**   NO_LOCK       -> SHARED_LOCK      | Yes
**   SHARED_LOCK   -> RESERVED_LOCK    | No
**   SHARED_LOCK   -> EXCLUSIVE_LOCK   | No
**   RESERVED_LOCK -> EXCLUSIVE_LOCK   | Yes
**
** If the busy-handler callback returns non-zero, the lock is 
** retried. If it returns zero, then the SQLITE_BUSY error is
** returned to the caller of the pager API function.
*/
void sqlite3PagerSetBusyhandler(
  Pager *pPager,                       /* Pager object */
  int (*xBusyHandler)(void *),         /* Pointer to busy-handler function */
  void *pBusyHandlerArg                /* Argument to pass to xBusyHandler */
){  
  pPager->xBusyHandler = xBusyHandler;
  pPager->pBusyHandlerArg = pBusyHandlerArg;
}

/*
** Change the page size used by the Pager object. The new page size 
** is passed in *pPageSize.
**
** If the pager is in the error state when this function is called, it
** is a no-op. The value returned is the error state error code (i.e. 
** one of SQLITE_IOERR, an SQLITE_IOERR_xxx sub-code or SQLITE_FULL).
**
** Otherwise, if all of the following are true:
**
**   * the new page size (value of *pPageSize) is valid (a power 
**     of two between 512 and SQLITE_MAX_PAGE_SIZE, inclusive), and
**
**   * there are no outstanding page references, and
**
**   * the database is either not an in-memory database or it is
**     an in-memory database that currently consists of zero pages.
**
** then the pager object page size is set to *pPageSize.
**
** If the page size is changed, then this function uses sqlite3PagerMalloc() 
** to obtain a new Pager.pTmpSpace buffer. If this allocation attempt 
** fails, SQLITE_NOMEM is returned and the page size remains unchanged. 
** In all other cases, SQLITE_OK is returned.
**
** If the page size is not changed, either because one of the enumerated
** conditions above is not true, the pager was in error state when this
** function was called, or because the memory allocation attempt failed, 
** then *pPageSize is set to the old, retained page size before returning.
*/
int sqlite3PagerSetPagesize(Pager *pPager, u32 *pPageSize, int nReserve){
  int rc = SQLITE_OK;

  /* It is not possible to do a full assert_pager_state() here, as this
  ** function may be called from within PagerOpen(), before the state
  ** of the Pager object is internally consistent.
  **
  ** At one point this function returned an error if the pager was in 
  ** PAGER_ERROR state. But since PAGER_ERROR state guarantees that
  ** there is at least one outstanding page reference, this function
  ** is a no-op for that case anyhow.
  */

  u32 pageSize = *pPageSize;
  assert( pageSize==0 || (pageSize>=512 && pageSize<=SQLITE_MAX_PAGE_SIZE) );
  if( (pPager->memDb==0 || pPager->dbSize==0)
   && sqlite3PcacheRefCount(pPager->pPCache)==0 
   && pageSize && pageSize!=(u32)pPager->pageSize 
  ){
    char *pNew;                 /* New temp space */
    i64 nByte = 0;

    if( pPager->eState>PAGER_OPEN && isOpen(pPager->fd) ){
      rc = sqlite3OsFileSize(pPager->fd, &nByte);
    }
    if( rc==SQLITE_OK ){
      pNew = (char *)sqlite3PageMalloc(pageSize);
      if( !pNew ) rc = SQLITE_NOMEM;
    }

    if( rc==SQLITE_OK ){
      pager_reset(pPager);
      pPager->dbSize = nByte/pageSize;
      pPager->pageSize = pageSize;
      sqlite3PageFree(pPager->pTmpSpace);
      pPager->pTmpSpace = pNew;
      sqlite3PcacheSetPageSize(pPager->pPCache, pageSize);
    }
  }

  *pPageSize = pPager->pageSize;
  if( rc==SQLITE_OK ){
    if( nReserve<0 ) nReserve = pPager->nReserve;
    assert( nReserve>=0 && nReserve<1000 );
    pPager->nReserve = (i16)nReserve;
    pagerReportSize(pPager);
  }
  return rc;
}

/*
** Return a pointer to the "temporary page" buffer held internally
** by the pager.  This is a buffer that is big enough to hold the
** entire content of a database page.  This buffer is used internally
** during rollback and will be overwritten whenever a rollback
** occurs.  But other modules are free to use it too, as long as
** no rollbacks are happening.
*/
void *sqlite3PagerTempSpace(Pager *pPager){
  return pPager->pTmpSpace;
}

/*
** Attempt to set the maximum database page count if mxPage is positive. 
** Make no changes if mxPage is zero or negative.  And never reduce the
** maximum page count below the current size of the database.
**
** Regardless of mxPage, return the current maximum page count.
*/
int sqlite3PagerMaxPageCount(Pager *pPager, int mxPage){
  if( mxPage>0 ){
    pPager->mxPgno = mxPage;
  }
  if( pPager->eState!=PAGER_OPEN && pPager->mxPgno<pPager->dbSize ){
    pPager->mxPgno = pPager->dbSize;
  }
  return pPager->mxPgno;
}

/*
** The following set of routines are used to disable the simulated
** I/O error mechanism.  These routines are used to avoid simulated
** errors in places where we do not care about errors.
**
** Unless -DSQLITE_TEST=1 is used, these routines are all no-ops
** and generate no code.
*/
#ifdef SQLITE_TEST
extern int sqlite3_io_error_pending;
extern int sqlite3_io_error_hit;
static int saved_cnt;
void disable_simulated_io_errors(void){
  saved_cnt = sqlite3_io_error_pending;
  sqlite3_io_error_pending = -1;
}
void enable_simulated_io_errors(void){
  sqlite3_io_error_pending = saved_cnt;
}
#else
# define disable_simulated_io_errors()
# define enable_simulated_io_errors()
#endif

/*
** Read the first N bytes from the beginning of the file into memory
** that pDest points to. 
**
** If the pager was opened on a transient file (zFilename==""), or
** opened on a file less than N bytes in size, the output buffer is
** zeroed and SQLITE_OK returned. The rationale for this is that this 
** function is used to read database headers, and a new transient or
** zero sized database has a header than consists entirely of zeroes.
**
** If any IO error apart from SQLITE_IOERR_SHORT_READ is encountered,
** the error code is returned to the caller and the contents of the
** output buffer undefined.
*/
int sqlite3PagerReadFileheader(Pager *pPager, int N, unsigned char *pDest){
  int rc = SQLITE_OK;
  memset(pDest, 0, N);
  assert( isOpen(pPager->fd) || pPager->tempFile );

  /* This routine is only called by btree immediately after creating
  ** the Pager object.  There has not been an opportunity to transition
  ** to WAL mode yet.
  */
  assert( !pagerUseWal(pPager) );

  if( isOpen(pPager->fd) ){
    IOTRACE(("DBHDR %p 0 %d\n", pPager, N))
    rc = sqlite3OsRead(pPager->fd, pDest, N, 0);
    if( rc==SQLITE_IOERR_SHORT_READ ){
      rc = SQLITE_OK;
    }
  }
  return rc;
}

/*
** This function may only be called when a read-transaction is open on
** the pager. It returns the total number of pages in the database.
**
** However, if the file is between 1 and <page-size> bytes in size, then 
** this is considered a 1 page file.
*/
void sqlite3PagerPagecount(Pager *pPager, int *pnPage){
  assert( pPager->eState>=PAGER_READER );
  assert( pPager->eState!=PAGER_WRITER_FINISHED );
  *pnPage = (int)pPager->dbSize;
}


/*
** Try to obtain a lock of type locktype on the database file. If
** a similar or greater lock is already held, this function is a no-op
** (returning SQLITE_OK immediately).
**
** Otherwise, attempt to obtain the lock using sqlite3OsLock(). Invoke 
** the busy callback if the lock is currently not available. Repeat 
** until the busy callback returns false or until the attempt to 
** obtain the lock succeeds.
**
** Return SQLITE_OK on success and an error code if we cannot obtain
** the lock. If the lock is obtained successfully, set the Pager.state 
** variable to locktype before returning.
*/
static int pager_wait_on_lock(Pager *pPager, int locktype){
  int rc;                              /* Return code */

  /* Check that this is either a no-op (because the requested lock is 
  ** already held, or one of the transistions that the busy-handler
  ** may be invoked during, according to the comment above
  ** sqlite3PagerSetBusyhandler().
  */
  assert( (pPager->eLock>=locktype)
       || (pPager->eLock==NO_LOCK && locktype==SHARED_LOCK)
       || (pPager->eLock==RESERVED_LOCK && locktype==EXCLUSIVE_LOCK)
  );

  do {
    rc = pagerLockDb(pPager, locktype);
  }while( rc==SQLITE_BUSY && pPager->xBusyHandler(pPager->pBusyHandlerArg) );
  return rc;
}

/*
** Function assertTruncateConstraint(pPager) checks that one of the 
** following is true for all dirty pages currently in the page-cache:
**
**   a) The page number is less than or equal to the size of the 
**      current database image, in pages, OR
**
**   b) if the page content were written at this time, it would not
**      be necessary to write the current content out to the sub-journal
**      (as determined by function subjRequiresPage()).
**
** If the condition asserted by this function were not true, and the
** dirty page were to be discarded from the cache via the pagerStress()
** routine, pagerStress() would not write the current page content to
** the database file. If a savepoint transaction were rolled back after
** this happened, the correct behaviour would be to restore the current
** content of the page. However, since this content is not present in either
** the database file or the portion of the rollback journal and 
** sub-journal rolled back the content could not be restored and the
** database image would become corrupt. It is therefore fortunate that 
** this circumstance cannot arise.
*/
#if defined(SQLITE_DEBUG)
static void assertTruncateConstraintCb(PgHdr *pPg){
  assert( pPg->flags&PGHDR_DIRTY );
  assert( !subjRequiresPage(pPg) || pPg->pgno<=pPg->pPager->dbSize );
}
static void assertTruncateConstraint(Pager *pPager){
  sqlite3PcacheIterateDirty(pPager->pPCache, assertTruncateConstraintCb);
}
#else
# define assertTruncateConstraint(pPager)
#endif

/*
** Truncate the in-memory database file image to nPage pages. This 
** function does not actually modify the database file on disk. It 
** just sets the internal state of the pager object so that the 
** truncation will be done when the current transaction is committed.
*/
void sqlite3PagerTruncateImage(Pager *pPager, Pgno nPage){
  assert( pPager->dbSize>=nPage );
  assert( pPager->eState>=PAGER_WRITER_CACHEMOD );
  pPager->dbSize = nPage;
  assertTruncateConstraint(pPager);
}


/*
** This function is called before attempting a hot-journal rollback. It
** syncs the journal file to disk, then sets pPager->journalHdr to the
** size of the journal file so that the pager_playback() routine knows
** that the entire journal file has been synced.
**
** Syncing a hot-journal to disk before attempting to roll it back ensures 
** that if a power-failure occurs during the rollback, the process that
** attempts rollback following system recovery sees the same journal
** content as this process.
**
** If everything goes as planned, SQLITE_OK is returned. Otherwise, 
** an SQLite error code.
*/
static int pagerSyncHotJournal(Pager *pPager){
  int rc = SQLITE_OK;
  if( !pPager->noSync ){
    rc = sqlite3OsSync(pPager->jfd, SQLITE_SYNC_NORMAL);
  }
  if( rc==SQLITE_OK ){
    rc = sqlite3OsFileSize(pPager->jfd, &pPager->journalHdr);
  }
  return rc;
}

/*
** Shutdown the page cache.  Free all memory and close all files.
**
** If a transaction was in progress when this routine is called, that
** transaction is rolled back.  All outstanding pages are invalidated
** and their memory is freed.  Any attempt to use a page associated
** with this page cache after this function returns will likely
** result in a coredump.
**
** This function always succeeds. If a transaction is active an attempt
** is made to roll it back. If an error occurs during the rollback 
** a hot journal may be left in the filesystem but no error is returned
** to the caller.
*/
int sqlite3PagerClose(Pager *pPager){
  u8 *pTmp = (u8 *)pPager->pTmpSpace;

  disable_simulated_io_errors();
  sqlite3BeginBenignMalloc();
  /* pPager->errCode = 0; */
  pPager->exclusiveMode = 0;
#ifndef SQLITE_OMIT_WAL
  sqlite3WalClose(pPager->pWal,
    (pPager->noSync ? 0 : pPager->sync_flags), 
    pPager->pageSize, pTmp
  );
  pPager->pWal = 0;
#endif
  pager_reset(pPager);
  if( MEMDB ){
    pager_unlock(pPager);
  }else{
    /* If it is open, sync the journal file before calling UnlockAndRollback.
    ** If this is not done, then an unsynced portion of the open journal 
    ** file may be played back into the database. If a power failure occurs 
    ** while this is happening, the database could become corrupt.
    **
    ** If an error occurs while trying to sync the journal, shift the pager
    ** into the ERROR state. This causes UnlockAndRollback to unlock the
    ** database and close the journal file without attempting to roll it
    ** back or finalize it. The next database user will have to do hot-journal
    ** rollback before accessing the database file.
    */
    if( isOpen(pPager->jfd) ){
      pager_error(pPager, pagerSyncHotJournal(pPager));
    }
    pagerUnlockAndRollback(pPager);
  }
  sqlite3EndBenignMalloc();
  enable_simulated_io_errors();
  PAGERTRACE(("CLOSE %d\n", PAGERID(pPager)));
  IOTRACE(("CLOSE %p\n", pPager))
  sqlite3OsClose(pPager->jfd);
  sqlite3OsClose(pPager->fd);
  sqlite3PageFree(pTmp);
  sqlite3PcacheClose(pPager->pPCache);

#ifdef SQLITE_HAS_CODEC
  if( pPager->xCodecFree ) pPager->xCodecFree(pPager->pCodec);
#endif

  assert( !pPager->aSavepoint && !pPager->pInJournal );
  assert( !isOpen(pPager->jfd) && !isOpen(pPager->sjfd) );

  sqlite3_free(pPager);
  return SQLITE_OK;
}

#if !defined(NDEBUG) || defined(SQLITE_TEST)
/*
** Return the page number for page pPg.
*/
Pgno sqlite3PagerPagenumber(DbPage *pPg){
  return pPg->pgno;
}
#endif

/*
** Increment the reference count for page pPg.
*/
void sqlite3PagerRef(DbPage *pPg){
  sqlite3PcacheRef(pPg);
}

/*
** Sync the journal. In other words, make sure all the pages that have
** been written to the journal have actually reached the surface of the
** disk and can be restored in the event of a hot-journal rollback.
**
** If the Pager.noSync flag is set, then this function is a no-op.
** Otherwise, the actions required depend on the journal-mode and the 
** device characteristics of the the file-system, as follows:
**
**   * If the journal file is an in-memory journal file, no action need
**     be taken.
**
**   * Otherwise, if the device does not support the SAFE_APPEND property,
**     then the nRec field of the most recently written journal header
**     is updated to contain the number of journal records that have
**     been written following it. If the pager is operating in full-sync
**     mode, then the journal file is synced before this field is updated.
**
**   * If the device does not support the SEQUENTIAL property, then 
**     journal file is synced.
**
** Or, in pseudo-code:
**
**   if( NOT <in-memory journal> ){
**     if( NOT SAFE_APPEND ){
**       if( <full-sync mode> ) xSync(<journal file>);
**       <update nRec field>
**     } 
**     if( NOT SEQUENTIAL ) xSync(<journal file>);
**   }
**
** If successful, this routine clears the PGHDR_NEED_SYNC flag of every 
** page currently held in memory before returning SQLITE_OK. If an IO
** error is encountered, then the IO error code is returned to the caller.
*/
static int syncJournal(Pager *pPager, int newHdr){
  int rc;                         /* Return code */

  assert( pPager->eState==PAGER_WRITER_CACHEMOD
       || pPager->eState==PAGER_WRITER_DBMOD
  );
  assert( assert_pager_state(pPager) );
  assert( !pagerUseWal(pPager) );

  rc = sqlite3PagerExclusiveLock(pPager);
  if( rc!=SQLITE_OK ) return rc;

  if( !pPager->noSync ){
    assert( !pPager->tempFile );
    if( isOpen(pPager->jfd) && pPager->journalMode!=PAGER_JOURNALMODE_MEMORY ){
      const int iDc = sqlite3OsDeviceCharacteristics(pPager->fd);
      assert( isOpen(pPager->jfd) );

      if( 0==(iDc&SQLITE_IOCAP_SAFE_APPEND) ){
        /* This block deals with an obscure problem. If the last connection
        ** that wrote to this database was operating in persistent-journal
        ** mode, then the journal file may at this point actually be larger
        ** than Pager.journalOff bytes. If the next thing in the journal
        ** file happens to be a journal-header (written as part of the
        ** previous connection's transaction), and a crash or power-failure 
        ** occurs after nRec is updated but before this connection writes 
        ** anything else to the journal file (or commits/rolls back its 
        ** transaction), then SQLite may become confused when doing the 
        ** hot-journal rollback following recovery. It may roll back all
        ** of this connections data, then proceed to rolling back the old,
        ** out-of-date data that follows it. Database corruption.
        **
        ** To work around this, if the journal file does appear to contain
        ** a valid header following Pager.journalOff, then write a 0x00
        ** byte to the start of it to prevent it from being recognized.
        **
        ** Variable iNextHdrOffset is set to the offset at which this
        ** problematic header will occur, if it exists. aMagic is used 
        ** as a temporary buffer to inspect the first couple of bytes of
        ** the potential journal header.
        */
        i64 iNextHdrOffset;
        u8 aMagic[8];
        u8 zHeader[sizeof(aJournalMagic)+4];

        memcpy(zHeader, aJournalMagic, sizeof(aJournalMagic));
        put32bits(&zHeader[sizeof(aJournalMagic)], pPager->nRec);

        iNextHdrOffset = journalHdrOffset(pPager);
        rc = sqlite3OsRead(pPager->jfd, aMagic, 8, iNextHdrOffset);
        if( rc==SQLITE_OK && 0==memcmp(aMagic, aJournalMagic, 8) ){
          static const u8 zerobyte = 0;
          rc = sqlite3OsWrite(pPager->jfd, &zerobyte, 1, iNextHdrOffset);
        }
        if( rc!=SQLITE_OK && rc!=SQLITE_IOERR_SHORT_READ ){
          return rc;
        }

        /* Write the nRec value into the journal file header. If in
        ** full-synchronous mode, sync the journal first. This ensures that
        ** all data has really hit the disk before nRec is updated to mark
        ** it as a candidate for rollback.
        **
        ** This is not required if the persistent media supports the
        ** SAFE_APPEND property. Because in this case it is not possible 
        ** for garbage data to be appended to the file, the nRec field
        ** is populated with 0xFFFFFFFF when the journal header is written
        ** and never needs to be updated.
        */
        if( pPager->fullSync && 0==(iDc&SQLITE_IOCAP_SEQUENTIAL) ){
          PAGERTRACE(("SYNC journal of %d\n", PAGERID(pPager)));
          IOTRACE(("JSYNC %p\n", pPager))
          rc = sqlite3OsSync(pPager->jfd, pPager->sync_flags);
          if( rc!=SQLITE_OK ) return rc;
        }
        IOTRACE(("JHDR %p %lld\n", pPager, pPager->journalHdr));
        rc = sqlite3OsWrite(
            pPager->jfd, zHeader, sizeof(zHeader), pPager->journalHdr
        );
        if( rc!=SQLITE_OK ) return rc;
      }
      if( 0==(iDc&SQLITE_IOCAP_SEQUENTIAL) ){
        PAGERTRACE(("SYNC journal of %d\n", PAGERID(pPager)));
        IOTRACE(("JSYNC %p\n", pPager))
        rc = sqlite3OsSync(pPager->jfd, pPager->sync_flags| 
          (pPager->sync_flags==SQLITE_SYNC_FULL?SQLITE_SYNC_DATAONLY:0)
        );
        if( rc!=SQLITE_OK ) return rc;
      }

      pPager->journalHdr = pPager->journalOff;
      if( newHdr && 0==(iDc&SQLITE_IOCAP_SAFE_APPEND) ){
        pPager->nRec = 0;
        rc = writeJournalHdr(pPager);
        if( rc!=SQLITE_OK ) return rc;
      }
    }else{
      pPager->journalHdr = pPager->journalOff;
    }
  }

  /* Unless the pager is in noSync mode, the journal file was just 
  ** successfully synced. Either way, clear the PGHDR_NEED_SYNC flag on 
  ** all pages.
  */
  sqlite3PcacheClearSyncFlags(pPager->pPCache);
  pPager->eState = PAGER_WRITER_DBMOD;
  assert( assert_pager_state(pPager) );
  return SQLITE_OK;
}

/*
** The argument is the first in a linked list of dirty pages connected
** by the PgHdr.pDirty pointer. This function writes each one of the
** in-memory pages in the list to the database file. The argument may
** be NULL, representing an empty list. In this case this function is
** a no-op.
**
** The pager must hold at least a RESERVED lock when this function
** is called. Before writing anything to the database file, this lock
** is upgraded to an EXCLUSIVE lock. If the lock cannot be obtained,
** SQLITE_BUSY is returned and no data is written to the database file.
** 
** If the pager is a temp-file pager and the actual file-system file
** is not yet open, it is created and opened before any data is 
** written out.
**
** Once the lock has been upgraded and, if necessary, the file opened,
** the pages are written out to the database file in list order. Writing
** a page is skipped if it meets either of the following criteria:
**
**   * The page number is greater than Pager.dbSize, or
**   * The PGHDR_DONT_WRITE flag is set on the page.
**
** If writing out a page causes the database file to grow, Pager.dbFileSize
** is updated accordingly. If page 1 is written out, then the value cached
** in Pager.dbFileVers[] is updated to match the new value stored in
** the database file.
**
** If everything is successful, SQLITE_OK is returned. If an IO error 
** occurs, an IO error code is returned. Or, if the EXCLUSIVE lock cannot
** be obtained, SQLITE_BUSY is returned.
*/
static int pager_write_pagelist(Pager *pPager, PgHdr *pList){
  int rc = SQLITE_OK;                  /* Return code */

  /* This function is only called for rollback pagers in WRITER_DBMOD state. */
  assert( !pagerUseWal(pPager) );
  assert( pPager->eState==PAGER_WRITER_DBMOD );
  assert( pPager->eLock==EXCLUSIVE_LOCK );

  /* If the file is a temp-file has not yet been opened, open it now. It
  ** is not possible for rc to be other than SQLITE_OK if this branch
  ** is taken, as pager_wait_on_lock() is a no-op for temp-files.
  */
  if( !isOpen(pPager->fd) ){
    assert( pPager->tempFile && rc==SQLITE_OK );
    rc = pagerOpentemp(pPager, pPager->fd, pPager->vfsFlags);
  }

#if 0
  /* Before the first write, give the VFS a hint of what the final
  ** file size will be.
  */
  assert( rc!=SQLITE_OK || isOpen(pPager->fd) );
  if( rc==SQLITE_OK && pPager->dbSize>pPager->dbHintSize ){
    sqlite3_int64 szFile = pPager->pageSize * (sqlite3_int64)pPager->dbSize;
    sqlite3OsFileControl(pPager->fd, SQLITE_FCNTL_SIZE_HINT, &szFile);
    pPager->dbHintSize = pPager->dbSize;
  }
#endif

  /* Before the first write, give the VFS a hint of what the final
  ** file size will be.
  */
  if( rc==SQLITE_OK
   && pPager->dbSize>(pPager->dbFileSize+1)
   && isOpen(pPager->fd)
  ){
    sqlite3_int64 szFile = pPager->pageSize * (sqlite3_int64)pPager->dbSize;
    sqlite3OsFileControl(pPager->fd, SQLITE_FCNTL_SIZE_HINT, &szFile);
  }

  while( rc==SQLITE_OK && pList ){
    Pgno pgno = pList->pgno;

    /* If there are dirty pages in the page cache with page numbers greater
    ** than Pager.dbSize, this means sqlite3PagerTruncateImage() was called to
    ** make the file smaller (presumably by auto-vacuum code). Do not write
    ** any such pages to the file.
    **
    ** Also, do not write out any page that has the PGHDR_DONT_WRITE flag
    ** set (set by sqlite3PagerDontWrite()).
    */
    if( pgno<=pPager->dbSize && 0==(pList->flags&PGHDR_DONT_WRITE) ){
      i64 offset = (pgno-1)*(i64)pPager->pageSize;   /* Offset to write */
      char *pData;                                   /* Data to write */    

      assert( (pList->flags&PGHDR_NEED_SYNC)==0 );

      /* Encode the database */
      CODEC2(pPager, pList->pData, pgno, 6, return SQLITE_NOMEM, pData);

      /* Write out the page data. */
      rc = sqlite3OsWrite(pPager->fd, pData, pPager->pageSize, offset);

      /* If page 1 was just written, update Pager.dbFileVers to match
      ** the value now stored in the database file. If writing this 
      ** page caused the database file to grow, update dbFileSize. 
      */
      if( pgno==1 ){
        memcpy(&pPager->dbFileVers, &pData[24], sizeof(pPager->dbFileVers));
      }
      if( pgno>pPager->dbFileSize ){
        pPager->dbFileSize = pgno;
      }

      /* Update any backup objects copying the contents of this pager. */
      sqlite3BackupUpdate(pPager->pBackup, pgno, (u8*)pList->pData);

      PAGERTRACE(("STORE %d page %d hash(%08x)\n",
                   PAGERID(pPager), pgno, pager_pagehash(pList)));
      IOTRACE(("PGOUT %p %d\n", pPager, pgno));
      PAGER_INCR(sqlite3_pager_writedb_count);
      PAGER_INCR(pPager->nWrite);
    }else{
      PAGERTRACE(("NOSTORE %d page %d\n", PAGERID(pPager), pgno));
    }
#ifdef SQLITE_CHECK_PAGES
    pList->pageHash = pager_pagehash(pList);
#endif
    pList = pList->pDirty;
  }

  return rc;
}

/*
** Ensure that the sub-journal file is open. If it is already open, this 
** function is a no-op.
**
** SQLITE_OK is returned if everything goes according to plan. An 
** SQLITE_IOERR_XXX error code is returned if a call to sqlite3OsOpen() 
** fails.
*/
static int openSubJournal(Pager *pPager){
  int rc = SQLITE_OK;
  if( !isOpen(pPager->sjfd) ){
    if( pPager->journalMode==PAGER_JOURNALMODE_MEMORY || pPager->subjInMemory ){
      sqlite3MemJournalOpen(pPager->sjfd);
    }else{
      rc = pagerOpentemp(pPager, pPager->sjfd, SQLITE_OPEN_SUBJOURNAL);
    }
  }
  return rc;
}

/*
** Append a record of the current state of page pPg to the sub-journal. 
** It is the callers responsibility to use subjRequiresPage() to check 
** that it is really required before calling this function.
**
** If successful, set the bit corresponding to pPg->pgno in the bitvecs
** for all open savepoints before returning.
**
** This function returns SQLITE_OK if everything is successful, an IO
** error code if the attempt to write to the sub-journal fails, or 
** SQLITE_NOMEM if a malloc fails while setting a bit in a savepoint
** bitvec.
*/
static int subjournalPage(PgHdr *pPg){
  int rc = SQLITE_OK;
  Pager *pPager = pPg->pPager;
  if( pPager->journalMode!=PAGER_JOURNALMODE_OFF ){

    /* Open the sub-journal, if it has not already been opened */
    assert( pPager->useJournal );
    assert( isOpen(pPager->jfd) || pagerUseWal(pPager) );
    assert( isOpen(pPager->sjfd) || pPager->nSubRec==0 );
    assert( pagerUseWal(pPager) 
         || pageInJournal(pPg) 
         || pPg->pgno>pPager->dbOrigSize 
    );
    rc = openSubJournal(pPager);

    /* If the sub-journal was opened successfully (or was already open),
    ** write the journal record into the file.  */
    if( rc==SQLITE_OK ){
      void *pData = pPg->pData;
      i64 offset = pPager->nSubRec*(4+pPager->pageSize);
      char *pData2;
  
      CODEC2(pPager, pData, pPg->pgno, 7, return SQLITE_NOMEM, pData2);
      PAGERTRACE(("STMT-JOURNAL %d page %d\n", PAGERID(pPager), pPg->pgno));
      rc = write32bits(pPager->sjfd, offset, pPg->pgno);
      if( rc==SQLITE_OK ){
        rc = sqlite3OsWrite(pPager->sjfd, pData2, pPager->pageSize, offset+4);
      }
    }
  }
  if( rc==SQLITE_OK ){
    pPager->nSubRec++;
    assert( pPager->nSavepoint>0 );
    rc = addToSavepointBitvecs(pPager, pPg->pgno);
  }
  return rc;
}

/*
** This function is called by the pcache layer when it has reached some
** soft memory limit. The first argument is a pointer to a Pager object
** (cast as a void*). The pager is always 'purgeable' (not an in-memory
** database). The second argument is a reference to a page that is 
** currently dirty but has no outstanding references. The page
** is always associated with the Pager object passed as the first 
** argument.
**
** The job of this function is to make pPg clean by writing its contents
** out to the database file, if possible. This may involve syncing the
** journal file. 
**
** If successful, sqlite3PcacheMakeClean() is called on the page and
** SQLITE_OK returned. If an IO error occurs while trying to make the
** page clean, the IO error code is returned. If the page cannot be
** made clean for some other reason, but no error occurs, then SQLITE_OK
** is returned by sqlite3PcacheMakeClean() is not called.
*/
static int pagerStress(void *p, PgHdr *pPg){
  Pager *pPager = (Pager *)p;
  int rc = SQLITE_OK;

  assert( pPg->pPager==pPager );
  assert( pPg->flags&PGHDR_DIRTY );

  /* The doNotSyncSpill flag is set during times when doing a sync of
  ** journal (and adding a new header) is not allowed.  This occurs
  ** during calls to sqlite3PagerWrite() while trying to journal multiple
  ** pages belonging to the same sector.
  **
  ** The doNotSpill flag inhibits all cache spilling regardless of whether
  ** or not a sync is required.  This is set during a rollback.
  **
  ** Spilling is also prohibited when in an error state since that could
  ** lead to database corruption.   In the current implementaton it 
  ** is impossible for sqlite3PCacheFetch() to be called with createFlag==1
  ** while in the error state, hence it is impossible for this routine to
  ** be called in the error state.  Nevertheless, we include a NEVER()
  ** test for the error state as a safeguard against future changes.
  */
  if( NEVER(pPager->errCode) ) return SQLITE_OK;
  if( pPager->doNotSpill ) return SQLITE_OK;
  if( pPager->doNotSyncSpill && (pPg->flags & PGHDR_NEED_SYNC)!=0 ){
    return SQLITE_OK;
  }

  pPg->pDirty = 0;
  if( pagerUseWal(pPager) ){
    /* Write a single frame for this page to the log. */
    if( subjRequiresPage(pPg) ){ 
      rc = subjournalPage(pPg); 
    }
    if( rc==SQLITE_OK ){
      rc = pagerWalFrames(pPager, pPg, 0, 0, 0);
    }
  }else{
  
    /* Sync the journal file if required. */
    if( pPg->flags&PGHDR_NEED_SYNC 
     || pPager->eState==PAGER_WRITER_CACHEMOD
    ){
      rc = syncJournal(pPager, 1);
    }
  
    /* If the page number of this page is larger than the current size of
    ** the database image, it may need to be written to the sub-journal.
    ** This is because the call to pager_write_pagelist() below will not
    ** actually write data to the file in this case.
    **
    ** Consider the following sequence of events:
    **
    **   BEGIN;
    **     <journal page X>
    **     <modify page X>
    **     SAVEPOINT sp;
    **       <shrink database file to Y pages>
    **       pagerStress(page X)
    **     ROLLBACK TO sp;
    **
    ** If (X>Y), then when pagerStress is called page X will not be written
    ** out to the database file, but will be dropped from the cache. Then,
    ** following the "ROLLBACK TO sp" statement, reading page X will read
    ** data from the database file. This will be the copy of page X as it
    ** was when the transaction started, not as it was when "SAVEPOINT sp"
    ** was executed.
    **
    ** The solution is to write the current data for page X into the 
    ** sub-journal file now (if it is not already there), so that it will
    ** be restored to its current value when the "ROLLBACK TO sp" is 
    ** executed.
    */
    if( NEVER(
        rc==SQLITE_OK && pPg->pgno>pPager->dbSize && subjRequiresPage(pPg)
    ) ){
      rc = subjournalPage(pPg);
    }
  
    /* Write the contents of the page out to the database file. */
    if( rc==SQLITE_OK ){
      assert( (pPg->flags&PGHDR_NEED_SYNC)==0 );
      rc = pager_write_pagelist(pPager, pPg);
    }
  }

  /* Mark the page as clean. */
  if( rc==SQLITE_OK ){
    PAGERTRACE(("STRESS %d page %d\n", PAGERID(pPager), pPg->pgno));
    sqlite3PcacheMakeClean(pPg);
  }

  return pager_error(pPager, rc); 
}


/*
** Allocate and initialize a new Pager object and put a pointer to it
** in *ppPager. The pager should eventually be freed by passing it
** to sqlite3PagerClose().
**
** The zFilename argument is the path to the database file to open.
** If zFilename is NULL then a randomly-named temporary file is created
** and used as the file to be cached. Temporary files are be deleted
** automatically when they are closed. If zFilename is ":memory:" then 
** all information is held in cache. It is never written to disk. 
** This can be used to implement an in-memory database.
**
** The nExtra parameter specifies the number of bytes of space allocated
** along with each page reference. This space is available to the user
** via the sqlite3PagerGetExtra() API.
**
** The flags argument is used to specify properties that affect the
** operation of the pager. It should be passed some bitwise combination
** of the PAGER_OMIT_JOURNAL and PAGER_NO_READLOCK flags.
**
** The vfsFlags parameter is a bitmask to pass to the flags parameter
** of the xOpen() method of the supplied VFS when opening files. 
**
** If the pager object is allocated and the specified file opened 
** successfully, SQLITE_OK is returned and *ppPager set to point to
** the new pager object. If an error occurs, *ppPager is set to NULL
** and error code returned. This function may return SQLITE_NOMEM
** (sqlite3Malloc() is used to allocate memory), SQLITE_CANTOPEN or 
** various SQLITE_IO_XXX errors.
*/
int sqlite3PagerOpen(
  sqlite3_vfs *pVfs,       /* The virtual file system to use */
  Pager **ppPager,         /* OUT: Return the Pager structure here */
  const char *zFilename,   /* Name of the database file to open */
  int nExtra,              /* Extra bytes append to each in-memory page */
  int flags,               /* flags controlling this file */
  int vfsFlags,            /* flags passed through to sqlite3_vfs.xOpen() */
  void (*xReinit)(DbPage*) /* Function to reinitialize pages */
){
  u8 *pPtr;
  Pager *pPager = 0;       /* Pager object to allocate and return */
  int rc = SQLITE_OK;      /* Return code */
  int tempFile = 0;        /* True for temp files (incl. in-memory files) */
  int memDb = 0;           /* True if this is an in-memory file */
  int readOnly = 0;        /* True if this is a read-only file */
  int journalFileSize;     /* Bytes to allocate for each journal fd */
  char *zPathname = 0;     /* Full path to database file */
  int nPathname = 0;       /* Number of bytes in zPathname */
  int useJournal = (flags & PAGER_OMIT_JOURNAL)==0; /* False to omit journal */
  int noReadlock = (flags & PAGER_NO_READLOCK)!=0;  /* True to omit read-lock */
  int pcacheSize = sqlite3PcacheSize();       /* Bytes to allocate for PCache */
  u32 szPageDflt = SQLITE_DEFAULT_PAGE_SIZE;  /* Default page size */

  /* Figure out how much space is required for each journal file-handle
  ** (there are two of them, the main journal and the sub-journal). This
  ** is the maximum space required for an in-memory journal file handle 
  ** and a regular journal file-handle. Note that a "regular journal-handle"
  ** may be a wrapper capable of caching the first portion of the journal
  ** file in memory to implement the atomic-write optimization (see 
  ** source file journal.c).
  */
  if( sqlite3JournalSize(pVfs)>sqlite3MemJournalSize() ){
    journalFileSize = ROUND8(sqlite3JournalSize(pVfs));
  }else{
    journalFileSize = ROUND8(sqlite3MemJournalSize());
  }

  /* Set the output variable to NULL in case an error occurs. */
  *ppPager = 0;

  /* Compute and store the full pathname in an allocated buffer pointed
  ** to by zPathname, length nPathname. Or, if this is a temporary file,
  ** leave both nPathname and zPathname set to 0.
  */
  if( zFilename && zFilename[0] ){
    nPathname = pVfs->mxPathname+1;
    zPathname = sqlite3Malloc(nPathname*2);
    if( zPathname==0 ){
      return SQLITE_NOMEM;
    }
#ifndef SQLITE_OMIT_MEMORYDB
    if( strcmp(zFilename,":memory:")==0 ){
      memDb = 1;
      zPathname[0] = 0;
    }else
#endif
    {
      zPathname[0] = 0; /* Make sure initialized even if FullPathname() fails */
      rc = sqlite3OsFullPathname(pVfs, zFilename, nPathname, zPathname);
    }

    nPathname = sqlite3Strlen30(zPathname);
    if( rc==SQLITE_OK && nPathname+8>pVfs->mxPathname ){
      /* This branch is taken when the journal path required by
      ** the database being opened will be more than pVfs->mxPathname
      ** bytes in length. This means the database cannot be opened,
      ** as it will not be possible to open the journal file or even
      ** check for a hot-journal before reading.
      */
      rc = SQLITE_CANTOPEN_BKPT;
    }
    if( rc!=SQLITE_OK ){
      sqlite3_free(zPathname);
      return rc;
    }
  }

  /* Allocate memory for the Pager structure, PCache object, the
  ** three file descriptors, the database file name and the journal 
  ** file name. The layout in memory is as follows:
  **
  **     Pager object                    (sizeof(Pager) bytes)
  **     PCache object                   (sqlite3PcacheSize() bytes)
  **     Database file handle            (pVfs->szOsFile bytes)
  **     Sub-journal file handle         (journalFileSize bytes)
  **     Main journal file handle        (journalFileSize bytes)
  **     Database file name              (nPathname+1 bytes)
  **     Journal file name               (nPathname+8+1 bytes)
  */
  pPtr = (u8 *)sqlite3MallocZero(
    ROUND8(sizeof(*pPager)) +      /* Pager structure */
    ROUND8(pcacheSize) +           /* PCache object */
    ROUND8(pVfs->szOsFile) +       /* The main db file */
    journalFileSize * 2 +          /* The two journal files */ 
    nPathname + 1 +                /* zFilename */
    nPathname + 8 + 1              /* zJournal */
#ifndef SQLITE_OMIT_WAL
    + nPathname + 4 + 1              /* zWal */
#endif
  );
  assert( EIGHT_BYTE_ALIGNMENT(SQLITE_INT_TO_PTR(journalFileSize)) );
  if( !pPtr ){
    sqlite3_free(zPathname);
    return SQLITE_NOMEM;
  }
  pPager =              (Pager*)(pPtr);
  pPager->pPCache =    (PCache*)(pPtr += ROUND8(sizeof(*pPager)));
  pPager->fd =   (sqlite3_file*)(pPtr += ROUND8(pcacheSize));
  pPager->sjfd = (sqlite3_file*)(pPtr += ROUND8(pVfs->szOsFile));
  pPager->jfd =  (sqlite3_file*)(pPtr += journalFileSize);
  pPager->zFilename =    (char*)(pPtr += journalFileSize);
  assert( EIGHT_BYTE_ALIGNMENT(pPager->jfd) );

  /* Fill in the Pager.zFilename and Pager.zJournal buffers, if required. */
  if( zPathname ){
    pPager->zJournal =   (char*)(pPtr += nPathname + 1);
    memcpy(pPager->zFilename, zPathname, nPathname);
    memcpy(pPager->zJournal, zPathname, nPathname);
    memcpy(&pPager->zJournal[nPathname], "-journal", 8);
    if( pPager->zFilename[0]==0 ){
      pPager->zJournal[0] = 0;
    }
#ifndef SQLITE_OMIT_WAL
    else{
      pPager->zWal = &pPager->zJournal[nPathname+8+1];
      memcpy(pPager->zWal, zPathname, nPathname);
      memcpy(&pPager->zWal[nPathname], "-wal", 4);
    }
#endif
    sqlite3_free(zPathname);
  }
  pPager->pVfs = pVfs;
  pPager->vfsFlags = vfsFlags;

  /* Open the pager file.
  */
  if( zFilename && zFilename[0] && !memDb ){
    int fout = 0;                    /* VFS flags returned by xOpen() */
    rc = sqlite3OsOpen(pVfs, pPager->zFilename, pPager->fd, vfsFlags, &fout);
    readOnly = (fout&SQLITE_OPEN_READONLY);

    /* If the file was successfully opened for read/write access,
    ** choose a default page size in case we have to create the
    ** database file. The default page size is the maximum of:
    **
    **    + SQLITE_DEFAULT_PAGE_SIZE,
    **    + The value returned by sqlite3OsSectorSize()
    **    + The largest page size that can be written atomically.
    */
    if( rc==SQLITE_OK && !readOnly ){
      setSectorSize(pPager);
      assert(SQLITE_DEFAULT_PAGE_SIZE<=SQLITE_MAX_DEFAULT_PAGE_SIZE);
      if( szPageDflt<pPager->sectorSize ){
        if( pPager->sectorSize>SQLITE_MAX_DEFAULT_PAGE_SIZE ){
          szPageDflt = SQLITE_MAX_DEFAULT_PAGE_SIZE;
        }else{
          szPageDflt = (u32)pPager->sectorSize;
        }
      }
#ifdef SQLITE_ENABLE_ATOMIC_WRITE
      {
        int iDc = sqlite3OsDeviceCharacteristics(pPager->fd);
        int ii;
        assert(SQLITE_IOCAP_ATOMIC512==(512>>8));
        assert(SQLITE_IOCAP_ATOMIC64K==(65536>>8));
        assert(SQLITE_MAX_DEFAULT_PAGE_SIZE<=65536);
        for(ii=szPageDflt; ii<=SQLITE_MAX_DEFAULT_PAGE_SIZE; ii=ii*2){
          if( iDc&(SQLITE_IOCAP_ATOMIC|(ii>>8)) ){
            szPageDflt = ii;
          }
        }
      }
#endif
    }
  }else{
    /* If a temporary file is requested, it is not opened immediately.
    ** In this case we accept the default page size and delay actually
    ** opening the file until the first call to OsWrite().
    **
    ** This branch is also run for an in-memory database. An in-memory
    ** database is the same as a temp-file that is never written out to
    ** disk and uses an in-memory rollback journal.
    */ 
    tempFile = 1;
    pPager->eState = PAGER_READER;
    pPager->eLock = EXCLUSIVE_LOCK;
    readOnly = (vfsFlags&SQLITE_OPEN_READONLY);
  }

  /* The following call to PagerSetPagesize() serves to set the value of 
  ** Pager.pageSize and to allocate the Pager.pTmpSpace buffer.
  */
  if( rc==SQLITE_OK ){
    assert( pPager->memDb==0 );
    rc = sqlite3PagerSetPagesize(pPager, &szPageDflt, -1);
    testcase( rc!=SQLITE_OK );
  }

  /* If an error occurred in either of the blocks above, free the 
  ** Pager structure and close the file.
  */
  if( rc!=SQLITE_OK ){
    assert( !pPager->pTmpSpace );
    sqlite3OsClose(pPager->fd);
    sqlite3_free(pPager);
    return rc;
  }

  /* Initialize the PCache object. */
  assert( nExtra<1000 );
  nExtra = ROUND8(nExtra);
  sqlite3PcacheOpen(szPageDflt, nExtra, !memDb,
                    !memDb?pagerStress:0, (void *)pPager, pPager->pPCache);

  PAGERTRACE(("OPEN %d %s\n", FILEHANDLEID(pPager->fd), pPager->zFilename));
  IOTRACE(("OPEN %p %s\n", pPager, pPager->zFilename))

  pPager->useJournal = (u8)useJournal;
  pPager->noReadlock = (noReadlock && readOnly) ?1:0;
  /* pPager->stmtOpen = 0; */
  /* pPager->stmtInUse = 0; */
  /* pPager->nRef = 0; */
  /* pPager->stmtSize = 0; */
  /* pPager->stmtJSize = 0; */
  /* pPager->nPage = 0; */
  pPager->mxPgno = SQLITE_MAX_PAGE_COUNT;
  /* pPager->state = PAGER_UNLOCK; */
#if 0
  assert( pPager->state == (tempFile ? PAGER_EXCLUSIVE : PAGER_UNLOCK) );
#endif
  /* pPager->errMask = 0; */
  pPager->tempFile = (u8)tempFile;
  assert( tempFile==PAGER_LOCKINGMODE_NORMAL 
          || tempFile==PAGER_LOCKINGMODE_EXCLUSIVE );
  assert( PAGER_LOCKINGMODE_EXCLUSIVE==1 );
  pPager->exclusiveMode = (u8)tempFile; 
  pPager->changeCountDone = pPager->tempFile;
  pPager->memDb = (u8)memDb;
  pPager->readOnly = (u8)readOnly;
  assert( useJournal || pPager->tempFile );
  pPager->noSync = pPager->tempFile;
  pPager->fullSync = pPager->noSync ?0:1;
  pPager->sync_flags = SQLITE_SYNC_NORMAL;
  /* pPager->pFirst = 0; */
  /* pPager->pFirstSynced = 0; */
  /* pPager->pLast = 0; */
  pPager->nExtra = (u16)nExtra;
  pPager->journalSizeLimit = SQLITE_DEFAULT_JOURNAL_SIZE_LIMIT;
  assert( isOpen(pPager->fd) || tempFile );
  setSectorSize(pPager);
  if( !useJournal ){
    pPager->journalMode = PAGER_JOURNALMODE_OFF;
  }else if( memDb ){
    pPager->journalMode = PAGER_JOURNALMODE_MEMORY;
  }
  /* pPager->xBusyHandler = 0; */
  /* pPager->pBusyHandlerArg = 0; */
  pPager->xReiniter = xReinit;
  /* memset(pPager->aHash, 0, sizeof(pPager->aHash)); */

  *ppPager = pPager;
  return SQLITE_OK;
}



/*
** This function is called after transitioning from PAGER_UNLOCK to
** PAGER_SHARED state. It tests if there is a hot journal present in
** the file-system for the given pager. A hot journal is one that 
** needs to be played back. According to this function, a hot-journal
** file exists if the following criteria are met:
**
**   * The journal file exists in the file system, and
**   * No process holds a RESERVED or greater lock on the database file, and
**   * The database file itself is greater than 0 bytes in size, and
**   * The first byte of the journal file exists and is not 0x00.
**
** If the current size of the database file is 0 but a journal file
** exists, that is probably an old journal left over from a prior
** database with the same name. In this case the journal file is
** just deleted using OsDelete, *pExists is set to 0 and SQLITE_OK
** is returned.
**
** This routine does not check if there is a master journal filename
** at the end of the file. If there is, and that master journal file
** does not exist, then the journal file is not really hot. In this
** case this routine will return a false-positive. The pager_playback()
** routine will discover that the journal file is not really hot and 
** will not roll it back. 
**
** If a hot-journal file is found to exist, *pExists is set to 1 and 
** SQLITE_OK returned. If no hot-journal file is present, *pExists is
** set to 0 and SQLITE_OK returned. If an IO error occurs while trying
** to determine whether or not a hot-journal file exists, the IO error
** code is returned and the value of *pExists is undefined.
*/
static int hasHotJournal(Pager *pPager, int *pExists){
  sqlite3_vfs * const pVfs = pPager->pVfs;
  int rc = SQLITE_OK;           /* Return code */
  int exists = 1;               /* True if a journal file is present */
  int jrnlOpen = !!isOpen(pPager->jfd);

  assert( pPager->useJournal );
  assert( isOpen(pPager->fd) );
  assert( pPager->eState==PAGER_OPEN );

  assert( jrnlOpen==0 || ( sqlite3OsDeviceCharacteristics(pPager->jfd) &
    SQLITE_IOCAP_UNDELETABLE_WHEN_OPEN
  ));

  *pExists = 0;
  if( !jrnlOpen ){
    rc = sqlite3OsAccess(pVfs, pPager->zJournal, SQLITE_ACCESS_EXISTS, &exists);
  }
  if( rc==SQLITE_OK && exists ){
    int locked = 0;             /* True if some process holds a RESERVED lock */

    /* Race condition here:  Another process might have been holding the
    ** the RESERVED lock and have a journal open at the sqlite3OsAccess() 
    ** call above, but then delete the journal and drop the lock before
    ** we get to the following sqlite3OsCheckReservedLock() call.  If that
    ** is the case, this routine might think there is a hot journal when
    ** in fact there is none.  This results in a false-positive which will
    ** be dealt with by the playback routine.  Ticket #3883.
    */
    rc = sqlite3OsCheckReservedLock(pPager->fd, &locked);
    if( rc==SQLITE_OK && !locked ){
      Pgno nPage;                 /* Number of pages in database file */

      /* Check the size of the database file. If it consists of 0 pages,
      ** then delete the journal file. See the header comment above for 
      ** the reasoning here.  Delete the obsolete journal file under
      ** a RESERVED lock to avoid race conditions and to avoid violating
      ** [H33020].
      */
      rc = pagerPagecount(pPager, &nPage);
      if( rc==SQLITE_OK ){
        if( nPage==0 ){
          sqlite3BeginBenignMalloc();
          if( pagerLockDb(pPager, RESERVED_LOCK)==SQLITE_OK ){
            sqlite3OsDelete(pVfs, pPager->zJournal, 0);
            pagerUnlockDb(pPager, SHARED_LOCK);
          }
          sqlite3EndBenignMalloc();
        }else{
          /* The journal file exists and no other connection has a reserved
          ** or greater lock on the database file. Now check that there is
          ** at least one non-zero bytes at the start of the journal file.
          ** If there is, then we consider this journal to be hot. If not, 
          ** it can be ignored.
          */
          if( !jrnlOpen ){
            int f = SQLITE_OPEN_READONLY|SQLITE_OPEN_MAIN_JOURNAL;
            rc = sqlite3OsOpen(pVfs, pPager->zJournal, pPager->jfd, f, &f);
          }
          if( rc==SQLITE_OK ){
            u8 first = 0;
            rc = sqlite3OsRead(pPager->jfd, (void *)&first, 1, 0);
            if( rc==SQLITE_IOERR_SHORT_READ ){
              rc = SQLITE_OK;
            }
            if( !jrnlOpen ){
              sqlite3OsClose(pPager->jfd);
            }
            *pExists = (first!=0);
          }else if( rc==SQLITE_CANTOPEN ){
            /* If we cannot open the rollback journal file in order to see if
            ** its has a zero header, that might be due to an I/O error, or
            ** it might be due to the race condition described above and in
            ** ticket #3883.  Either way, assume that the journal is hot.
            ** This might be a false positive.  But if it is, then the
            ** automatic journal playback and recovery mechanism will deal
            ** with it under an EXCLUSIVE lock where we do not need to
            ** worry so much with race conditions.
            */
            *pExists = 1;
            rc = SQLITE_OK;
          }
        }
      }
    }
  }

  return rc;
}

/*
** This function is called to obtain a shared lock on the database file.
** It is illegal to call sqlite3PagerAcquire() until after this function
** has been successfully called. If a shared-lock is already held when
** this function is called, it is a no-op.
**
** The following operations are also performed by this function.
**
**   1) If the pager is currently in PAGER_OPEN state (no lock held
**      on the database file), then an attempt is made to obtain a
**      SHARED lock on the database file. Immediately after obtaining
**      the SHARED lock, the file-system is checked for a hot-journal,
**      which is played back if present. Following any hot-journal 
**      rollback, the contents of the cache are validated by checking
**      the 'change-counter' field of the database file header and
**      discarded if they are found to be invalid.
**
**   2) If the pager is running in exclusive-mode, and there are currently
**      no outstanding references to any pages, and is in the error state,
**      then an attempt is made to clear the error state by discarding
**      the contents of the page cache and rolling back any open journal
**      file.
**
** If everything is successful, SQLITE_OK is returned. If an IO error 
** occurs while locking the database, checking for a hot-journal file or 
** rolling back a journal file, the IO error code is returned.
*/
int sqlite3PagerSharedLock(Pager *pPager){
  int rc = SQLITE_OK;                /* Return code */

  /* This routine is only called from b-tree and only when there are no
  ** outstanding pages. This implies that the pager state should either
  ** be OPEN or READER. READER is only possible if the pager is or was in 
  ** exclusive access mode.
  */
  assert( sqlite3PcacheRefCount(pPager->pPCache)==0 );
  assert( assert_pager_state(pPager) );
  assert( pPager->eState==PAGER_OPEN || pPager->eState==PAGER_READER );
  if( NEVER(MEMDB && pPager->errCode) ){ return pPager->errCode; }

  if( !pagerUseWal(pPager) && pPager->eState==PAGER_OPEN ){
    int bHotJournal = 1;          /* True if there exists a hot journal-file */

    assert( !MEMDB );
    assert( pPager->noReadlock==0 || pPager->readOnly );

    if( pPager->noReadlock==0 ){
      rc = pager_wait_on_lock(pPager, SHARED_LOCK);
      if( rc!=SQLITE_OK ){
        assert( pPager->eLock==NO_LOCK || pPager->eLock==UNKNOWN_LOCK );
        goto failed;
      }
    }

    /* If a journal file exists, and there is no RESERVED lock on the
    ** database file, then it either needs to be played back or deleted.
    */
    if( pPager->eLock<=SHARED_LOCK ){
      rc = hasHotJournal(pPager, &bHotJournal);
    }
    if( rc!=SQLITE_OK ){
      goto failed;
    }
    if( bHotJournal ){
      /* Get an EXCLUSIVE lock on the database file. At this point it is
      ** important that a RESERVED lock is not obtained on the way to the
      ** EXCLUSIVE lock. If it were, another process might open the
      ** database file, detect the RESERVED lock, and conclude that the
      ** database is safe to read while this process is still rolling the 
      ** hot-journal back.
      ** 
      ** Because the intermediate RESERVED lock is not requested, any
      ** other process attempting to access the database file will get to 
      ** this point in the code and fail to obtain its own EXCLUSIVE lock 
      ** on the database file.
      **
      ** Unless the pager is in locking_mode=exclusive mode, the lock is
      ** downgraded to SHARED_LOCK before this function returns.
      */
      rc = pagerLockDb(pPager, EXCLUSIVE_LOCK);
      if( rc!=SQLITE_OK ){
        goto failed;
      }
 
      /* If it is not already open and the file exists on disk, open the 
      ** journal for read/write access. Write access is required because 
      ** in exclusive-access mode the file descriptor will be kept open 
      ** and possibly used for a transaction later on. Also, write-access 
      ** is usually required to finalize the journal in journal_mode=persist 
      ** mode (and also for journal_mode=truncate on some systems).
      **
      ** If the journal does not exist, it usually means that some 
      ** other connection managed to get in and roll it back before 
      ** this connection obtained the exclusive lock above. Or, it 
      ** may mean that the pager was in the error-state when this
      ** function was called and the journal file does not exist.
      */
      if( !isOpen(pPager->jfd) ){
        sqlite3_vfs * const pVfs = pPager->pVfs;
        int bExists;              /* True if journal file exists */
        rc = sqlite3OsAccess(
            pVfs, pPager->zJournal, SQLITE_ACCESS_EXISTS, &bExists);
        if( rc==SQLITE_OK && bExists ){
          int fout = 0;
          int f = SQLITE_OPEN_READWRITE|SQLITE_OPEN_MAIN_JOURNAL;
          assert( !pPager->tempFile );
          rc = sqlite3OsOpen(pVfs, pPager->zJournal, pPager->jfd, f, &fout);
          assert( rc!=SQLITE_OK || isOpen(pPager->jfd) );
          if( rc==SQLITE_OK && fout&SQLITE_OPEN_READONLY ){
            rc = SQLITE_CANTOPEN_BKPT;
            sqlite3OsClose(pPager->jfd);
          }
        }
      }
 
      /* Playback and delete the journal.  Drop the database write
      ** lock and reacquire the read lock. Purge the cache before
      ** playing back the hot-journal so that we don't end up with
      ** an inconsistent cache.  Sync the hot journal before playing
      ** it back since the process that crashed and left the hot journal
      ** probably did not sync it and we are required to always sync
      ** the journal before playing it back.
      */
      if( isOpen(pPager->jfd) ){
        assert( rc==SQLITE_OK );
        rc = pagerSyncHotJournal(pPager);
        if( rc==SQLITE_OK ){
          rc = pager_playback(pPager, 1);
          pPager->eState = PAGER_OPEN;
        }
      }else if( !pPager->exclusiveMode ){
        pagerUnlockDb(pPager, SHARED_LOCK);
      }

      if( rc!=SQLITE_OK ){
        /* This branch is taken if an error occurs while trying to open
        ** or roll back a hot-journal while holding an EXCLUSIVE lock. The
        ** pager_unlock() routine will be called before returning to unlock
        ** the file. If the unlock attempt fails, then Pager.eLock must be
        ** set to UNKNOWN_LOCK (see the comment above the #define for 
        ** UNKNOWN_LOCK above for an explanation). 
        **
        ** In order to get pager_unlock() to do this, set Pager.eState to
        ** PAGER_ERROR now. This is not actually counted as a transition
        ** to ERROR state in the state diagram at the top of this file,
        ** since we know that the same call to pager_unlock() will very
        ** shortly transition the pager object to the OPEN state. Calling
        ** assert_pager_state() would fail now, as it should not be possible
        ** to be in ERROR state when there are zero outstanding page 
        ** references.
        */
        pager_error(pPager, rc);
        goto failed;
      }

      assert( pPager->eState==PAGER_OPEN );
      assert( (pPager->eLock==SHARED_LOCK)
           || (pPager->exclusiveMode && pPager->eLock>SHARED_LOCK)
      );
    }

    if( !pPager->tempFile 
     && (pPager->pBackup || sqlite3PcachePagecount(pPager->pPCache)>0) 
    ){
      /* The shared-lock has just been acquired on the database file
      ** and there are already pages in the cache (from a previous
      ** read or write transaction).  Check to see if the database
      ** has been modified.  If the database has changed, flush the
      ** cache.
      **
      ** Database changes is detected by looking at 15 bytes beginning
      ** at offset 24 into the file.  The first 4 of these 16 bytes are
      ** a 32-bit counter that is incremented with each change.  The
      ** other bytes change randomly with each file change when
      ** a codec is in use.
      ** 
      ** There is a vanishingly small chance that a change will not be 
      ** detected.  The chance of an undetected change is so small that
      ** it can be neglected.
      */
      Pgno nPage = 0;
      char dbFileVers[sizeof(pPager->dbFileVers)];

      rc = pagerPagecount(pPager, &nPage);
      if( rc ) goto failed;

      if( nPage>0 ){
        IOTRACE(("CKVERS %p %d\n", pPager, sizeof(dbFileVers)));
        rc = sqlite3OsRead(pPager->fd, &dbFileVers, sizeof(dbFileVers), 24);
        if( rc!=SQLITE_OK ){
          goto failed;
        }
      }else{
        memset(dbFileVers, 0, sizeof(dbFileVers));
      }

      if( memcmp(pPager->dbFileVers, dbFileVers, sizeof(dbFileVers))!=0 ){
        pager_reset(pPager);
      }
    }

    /* If there is a WAL file in the file-system, open this database in WAL
    ** mode. Otherwise, the following function call is a no-op.
    */
    rc = pagerOpenWalIfPresent(pPager);
    assert( pPager->pWal==0 || rc==SQLITE_OK );
  }

  if( pagerUseWal(pPager) ){
    assert( rc==SQLITE_OK );
    rc = pagerBeginReadTransaction(pPager);
  }

  if( pPager->eState==PAGER_OPEN && rc==SQLITE_OK ){
    rc = pagerPagecount(pPager, &pPager->dbSize);
  }

 failed:
  if( rc!=SQLITE_OK ){
    assert( !MEMDB );
    pager_unlock(pPager);
    assert( pPager->eState==PAGER_OPEN );
  }else{
    pPager->eState = PAGER_READER;
  }
  return rc;
}

/*
** If the reference count has reached zero, rollback any active
** transaction and unlock the pager.
**
** Except, in locking_mode=EXCLUSIVE when there is nothing to in
** the rollback journal, the unlock is not performed and there is
** nothing to rollback, so this routine is a no-op.
*/ 
static void pagerUnlockIfUnused(Pager *pPager){
  if( (sqlite3PcacheRefCount(pPager->pPCache)==0) ){
    pagerUnlockAndRollback(pPager);
  }
}

/*
** Acquire a reference to page number pgno in pager pPager (a page
** reference has type DbPage*). If the requested reference is 
** successfully obtained, it is copied to *ppPage and SQLITE_OK returned.
**
** If the requested page is already in the cache, it is returned. 
** Otherwise, a new page object is allocated and populated with data
** read from the database file. In some cases, the pcache module may
** choose not to allocate a new page object and may reuse an existing
** object with no outstanding references.
**
** The extra data appended to a page is always initialized to zeros the 
** first time a page is loaded into memory. If the page requested is 
** already in the cache when this function is called, then the extra
** data is left as it was when the page object was last used.
**
** If the database image is smaller than the requested page or if a 
** non-zero value is passed as the noContent parameter and the 
** requested page is not already stored in the cache, then no 
** actual disk read occurs. In this case the memory image of the 
** page is initialized to all zeros. 
**
** If noContent is true, it means that we do not care about the contents
** of the page. This occurs in two seperate scenarios:
**
**   a) When reading a free-list leaf page from the database, and
**
**   b) When a savepoint is being rolled back and we need to load
**      a new page into the cache to be filled with the data read
**      from the savepoint journal.
**
** If noContent is true, then the data returned is zeroed instead of
** being read from the database. Additionally, the bits corresponding
** to pgno in Pager.pInJournal (bitvec of pages already written to the
** journal file) and the PagerSavepoint.pInSavepoint bitvecs of any open
** savepoints are set. This means if the page is made writable at any
** point in the future, using a call to sqlite3PagerWrite(), its contents
** will not be journaled. This saves IO.
**
** The acquisition might fail for several reasons.  In all cases,
** an appropriate error code is returned and *ppPage is set to NULL.
**
** See also sqlite3PagerLookup().  Both this routine and Lookup() attempt
** to find a page in the in-memory cache first.  If the page is not already
** in memory, this routine goes to disk to read it in whereas Lookup()
** just returns 0.  This routine acquires a read-lock the first time it
** has to go to disk, and could also playback an old journal if necessary.
** Since Lookup() never goes to disk, it never has to deal with locks
** or journal files.
*/
int sqlite3PagerAcquire(
  Pager *pPager,      /* The pager open on the database file */
  Pgno pgno,          /* Page number to fetch */
  DbPage **ppPage,    /* Write a pointer to the page here */
  int noContent       /* Do not bother reading content from disk if true */
){
  int rc;
  PgHdr *pPg;

  assert( pPager->eState>=PAGER_READER );
  assert( assert_pager_state(pPager) );

  if( pgno==0 ){
    return SQLITE_CORRUPT_BKPT;
  }

  /* If the pager is in the error state, return an error immediately. 
  ** Otherwise, request the page from the PCache layer. */
  if( pPager->errCode!=SQLITE_OK ){
    rc = pPager->errCode;
  }else{
    rc = sqlite3PcacheFetch(pPager->pPCache, pgno, 1, ppPage);
  }

  if( rc!=SQLITE_OK ){
    /* Either the call to sqlite3PcacheFetch() returned an error or the
    ** pager was already in the error-state when this function was called.
    ** Set pPg to 0 and jump to the exception handler.  */
    pPg = 0;
    goto pager_acquire_err;
  }
  assert( (*ppPage)->pgno==pgno );
  assert( (*ppPage)->pPager==pPager || (*ppPage)->pPager==0 );

  if( (*ppPage)->pPager && !noContent ){
    /* In this case the pcache already contains an initialized copy of
    ** the page. Return without further ado.  */
    assert( pgno<=PAGER_MAX_PGNO && pgno!=PAGER_MJ_PGNO(pPager) );
    PAGER_INCR(pPager->nHit);
    return SQLITE_OK;

  }else{
    /* The pager cache has created a new page. Its content needs to 
    ** be initialized.  */

    PAGER_INCR(pPager->nMiss);
    pPg = *ppPage;
    pPg->pPager = pPager;

    /* The maximum page number is 2^31. Return SQLITE_CORRUPT if a page
    ** number greater than this, or the unused locking-page, is requested. */
    if( pgno>PAGER_MAX_PGNO || pgno==PAGER_MJ_PGNO(pPager) ){
      rc = SQLITE_CORRUPT_BKPT;
      goto pager_acquire_err;
    }

    if( MEMDB || pPager->dbSize<pgno || noContent || !isOpen(pPager->fd) ){
      if( pgno>pPager->mxPgno ){
        rc = SQLITE_FULL;
        goto pager_acquire_err;
      }
      if( noContent ){
        /* Failure to set the bits in the InJournal bit-vectors is benign.
        ** It merely means that we might do some extra work to journal a 
        ** page that does not need to be journaled.  Nevertheless, be sure 
        ** to test the case where a malloc error occurs while trying to set 
        ** a bit in a bit vector.
        */
        sqlite3BeginBenignMalloc();
        if( pgno<=pPager->dbOrigSize ){
          TESTONLY( rc = ) sqlite3BitvecSet(pPager->pInJournal, pgno);
          testcase( rc==SQLITE_NOMEM );
        }
        TESTONLY( rc = ) addToSavepointBitvecs(pPager, pgno);
        testcase( rc==SQLITE_NOMEM );
        sqlite3EndBenignMalloc();
      }
      memset(pPg->pData, 0, pPager->pageSize);
      IOTRACE(("ZERO %p %d\n", pPager, pgno));
    }else{
      assert( pPg->pPager==pPager );
      rc = readDbPage(pPg);
      if( rc!=SQLITE_OK ){
        goto pager_acquire_err;
      }
    }
#ifdef SQLITE_CHECK_PAGES
    pPg->pageHash = pager_pagehash(pPg);
#endif
  }

  return SQLITE_OK;

pager_acquire_err:
  assert( rc!=SQLITE_OK );
  if( pPg ){
    sqlite3PcacheDrop(pPg);
  }
  pagerUnlockIfUnused(pPager);

  *ppPage = 0;
  return rc;
}

/*
** Acquire a page if it is already in the in-memory cache.  Do
** not read the page from disk.  Return a pointer to the page,
** or 0 if the page is not in cache. 
**
** See also sqlite3PagerGet().  The difference between this routine
** and sqlite3PagerGet() is that _get() will go to the disk and read
** in the page if the page is not already in cache.  This routine
** returns NULL if the page is not in cache or if a disk I/O error 
** has ever happened.
*/
DbPage *sqlite3PagerLookup(Pager *pPager, Pgno pgno){
  PgHdr *pPg = 0;
  assert( pPager!=0 );
  assert( pgno!=0 );
  assert( pPager->pPCache!=0 );
  assert( pPager->eState>=PAGER_READER && pPager->eState!=PAGER_ERROR );
  sqlite3PcacheFetch(pPager->pPCache, pgno, 0, &pPg);
  return pPg;
}

/*
** Release a page reference.
**
** If the number of references to the page drop to zero, then the
** page is added to the LRU list.  When all references to all pages
** are released, a rollback occurs and the lock on the database is
** removed.
*/
void sqlite3PagerUnref(DbPage *pPg){
  if( pPg ){
    Pager *pPager = pPg->pPager;
    sqlite3PcacheRelease(pPg);
    pagerUnlockIfUnused(pPager);
  }
}

/*
** This function is called at the start of every write transaction.
** There must already be a RESERVED or EXCLUSIVE lock on the database 
** file when this routine is called.
**
** Open the journal file for pager pPager and write a journal header
** to the start of it. If there are active savepoints, open the sub-journal
** as well. This function is only used when the journal file is being 
** opened to write a rollback log for a transaction. It is not used 
** when opening a hot journal file to roll it back.
**
** If the journal file is already open (as it may be in exclusive mode),
** then this function just writes a journal header to the start of the
** already open file. 
**
** Whether or not the journal file is opened by this function, the
** Pager.pInJournal bitvec structure is allocated.
**
** Return SQLITE_OK if everything is successful. Otherwise, return 
** SQLITE_NOMEM if the attempt to allocate Pager.pInJournal fails, or 
** an IO error code if opening or writing the journal file fails.
*/
static int pager_open_journal(Pager *pPager){
  int rc = SQLITE_OK;                        /* Return code */
  sqlite3_vfs * const pVfs = pPager->pVfs;   /* Local cache of vfs pointer */

  assert( pPager->eState==PAGER_WRITER_LOCKED );
  assert( assert_pager_state(pPager) );
  assert( pPager->pInJournal==0 );
  
  /* If already in the error state, this function is a no-op.  But on
  ** the other hand, this routine is never called if we are already in
  ** an error state. */
  if( NEVER(pPager->errCode) ) return pPager->errCode;

  if( !pagerUseWal(pPager) && pPager->journalMode!=PAGER_JOURNALMODE_OFF ){
    pPager->pInJournal = sqlite3BitvecCreate(pPager->dbSize);
    if( pPager->pInJournal==0 ){
      return SQLITE_NOMEM;
    }
  
    /* Open the journal file if it is not already open. */
    if( !isOpen(pPager->jfd) ){
      if( pPager->journalMode==PAGER_JOURNALMODE_MEMORY ){
        sqlite3MemJournalOpen(pPager->jfd);
      }else{
        const int flags =                   /* VFS flags to open journal file */
          SQLITE_OPEN_READWRITE|SQLITE_OPEN_CREATE|
          (pPager->tempFile ? 
            (SQLITE_OPEN_DELETEONCLOSE|SQLITE_OPEN_TEMP_JOURNAL):
            (SQLITE_OPEN_MAIN_JOURNAL)
          );
  #ifdef SQLITE_ENABLE_ATOMIC_WRITE
        rc = sqlite3JournalOpen(
            pVfs, pPager->zJournal, pPager->jfd, flags, jrnlBufferSize(pPager)
        );
  #else
        rc = sqlite3OsOpen(pVfs, pPager->zJournal, pPager->jfd, flags, 0);
  #endif
      }
      assert( rc!=SQLITE_OK || isOpen(pPager->jfd) );
    }
  
  
    /* Write the first journal header to the journal file and open 
    ** the sub-journal if necessary.
    */
    if( rc==SQLITE_OK ){
      /* TODO: Check if all of these are really required. */
      pPager->nRec = 0;
      pPager->journalOff = 0;
      pPager->setMaster = 0;
      pPager->journalHdr = 0;
      rc = writeJournalHdr(pPager);
    }
  }

  if( rc!=SQLITE_OK ){
    sqlite3BitvecDestroy(pPager->pInJournal);
    pPager->pInJournal = 0;
  }else{
    assert( pPager->eState==PAGER_WRITER_LOCKED );
    pPager->eState = PAGER_WRITER_CACHEMOD;
  }

  return rc;
}

/*
** Begin a write-transaction on the specified pager object. If a 
** write-transaction has already been opened, this function is a no-op.
**
** If the exFlag argument is false, then acquire at least a RESERVED
** lock on the database file. If exFlag is true, then acquire at least
** an EXCLUSIVE lock. If such a lock is already held, no locking 
** functions need be called.
**
** If the subjInMemory argument is non-zero, then any sub-journal opened
** within this transaction will be opened as an in-memory file. This
** has no effect if the sub-journal is already opened (as it may be when
** running in exclusive mode) or if the transaction does not require a
** sub-journal. If the subjInMemory argument is zero, then any required
** sub-journal is implemented in-memory if pPager is an in-memory database, 
** or using a temporary file otherwise.
*/
int sqlite3PagerBegin(Pager *pPager, int exFlag, int subjInMemory){
  int rc = SQLITE_OK;

  if( pPager->errCode ) return pPager->errCode;
  assert( pPager->eState>=PAGER_READER && pPager->eState<PAGER_ERROR );
  pPager->subjInMemory = (u8)subjInMemory;

  if( ALWAYS(pPager->eState==PAGER_READER) ){
    assert( pPager->pInJournal==0 );

    if( pagerUseWal(pPager) ){
      /* If the pager is configured to use locking_mode=exclusive, and an
      ** exclusive lock on the database is not already held, obtain it now.
      */
      if( pPager->exclusiveMode && sqlite3WalExclusiveMode(pPager->pWal, -1) ){
        rc = pagerLockDb(pPager, EXCLUSIVE_LOCK);
        if( rc!=SQLITE_OK ){
          return rc;
        }
        sqlite3WalExclusiveMode(pPager->pWal, 1);
      }

      /* Grab the write lock on the log file. If successful, upgrade to
      ** PAGER_RESERVED state. Otherwise, return an error code to the caller.
      ** The busy-handler is not invoked if another connection already
      ** holds the write-lock. If possible, the upper layer will call it.
      */
      rc = sqlite3WalBeginWriteTransaction(pPager->pWal);
    }else{
      /* Obtain a RESERVED lock on the database file. If the exFlag parameter
      ** is true, then immediately upgrade this to an EXCLUSIVE lock. The
      ** busy-handler callback can be used when upgrading to the EXCLUSIVE
      ** lock, but not when obtaining the RESERVED lock.
      */
      rc = pagerLockDb(pPager, RESERVED_LOCK);
      if( rc==SQLITE_OK && exFlag ){
        rc = pager_wait_on_lock(pPager, EXCLUSIVE_LOCK);
      }
    }

    if( rc==SQLITE_OK ){
      /* Change to WRITER_LOCKED state.
      **
      ** WAL mode sets Pager.eState to PAGER_WRITER_LOCKED or CACHEMOD
      ** when it has an open transaction, but never to DBMOD or FINISHED.
      ** This is because in those states the code to roll back savepoint 
      ** transactions may copy data from the sub-journal into the database 
      ** file as well as into the page cache. Which would be incorrect in 
      ** WAL mode.
      */
      pPager->eState = PAGER_WRITER_LOCKED;
      pPager->dbHintSize = pPager->dbSize;
      pPager->dbFileSize = pPager->dbSize;
      pPager->dbOrigSize = pPager->dbSize;
      pPager->journalOff = 0;
    }

    assert( rc==SQLITE_OK || pPager->eState==PAGER_READER );
    assert( rc!=SQLITE_OK || pPager->eState==PAGER_WRITER_LOCKED );
    assert( assert_pager_state(pPager) );
  }

  PAGERTRACE(("TRANSACTION %d\n", PAGERID(pPager)));
  return rc;
}

/*
** Mark a single data page as writeable. The page is written into the 
** main journal or sub-journal as required. If the page is written into
** one of the journals, the corresponding bit is set in the 
** Pager.pInJournal bitvec and the PagerSavepoint.pInSavepoint bitvecs
** of any open savepoints as appropriate.
*/
static int pager_write(PgHdr *pPg){
  void *pData = pPg->pData;
  Pager *pPager = pPg->pPager;
  int rc = SQLITE_OK;

  /* This routine is not called unless a write-transaction has already 
  ** been started. The journal file may or may not be open at this point.
  ** It is never called in the ERROR state.
  */
  assert( pPager->eState==PAGER_WRITER_LOCKED
       || pPager->eState==PAGER_WRITER_CACHEMOD
       || pPager->eState==PAGER_WRITER_DBMOD
  );
  assert( assert_pager_state(pPager) );

  /* If an error has been previously detected, report the same error
  ** again. This should not happen, but the check provides robustness. */
  if( NEVER(pPager->errCode) )  return pPager->errCode;

  /* Higher-level routines never call this function if database is not
  ** writable.  But check anyway, just for robustness. */
  if( NEVER(pPager->readOnly) ) return SQLITE_PERM;

  CHECK_PAGE(pPg);

  /* Mark the page as dirty.  If the page has already been written
  ** to the journal then we can return right away.
  */
  sqlite3PcacheMakeDirty(pPg);
  if( pageInJournal(pPg) && !subjRequiresPage(pPg) ){
    assert( !pagerUseWal(pPager) );
    assert( pPager->eState>=PAGER_WRITER_CACHEMOD );
  }else{

    /* If we get this far, it means that the page needs to be
    ** written to the transaction journal or the checkpoint journal
    ** or both.
    **
    ** Higher level routines have already obtained the necessary locks
    ** to begin the write-transaction, but the rollback journal might not 
    ** yet be open. Open it now if this is the case.
    */
    if( pPager->eState==PAGER_WRITER_LOCKED ){
      rc = pager_open_journal(pPager);
      if( rc!=SQLITE_OK ) return rc;
    }
    assert( pPager->eState>=PAGER_WRITER_CACHEMOD );
    assert( assert_pager_state(pPager) );
  
    /* The transaction journal now exists and we have a RESERVED or an
    ** EXCLUSIVE lock on the main database file.  Write the current page to
    ** the transaction journal if it is not there already.
    */
    if( !pageInJournal(pPg) && !pagerUseWal(pPager) ){
      assert( pagerUseWal(pPager)==0 );
      if( pPg->pgno<=pPager->dbOrigSize && isOpen(pPager->jfd) ){
        u32 cksum;
        char *pData2;
        i64 iOff = pPager->journalOff;

        /* We should never write to the journal file the page that
        ** contains the database locks.  The following assert verifies
        ** that we do not. */
        assert( pPg->pgno!=PAGER_MJ_PGNO(pPager) );

        assert( pPager->journalHdr<=pPager->journalOff );
        CODEC2(pPager, pData, pPg->pgno, 7, return SQLITE_NOMEM, pData2);
        cksum = pager_cksum(pPager, (u8*)pData2);

        /* Even if an IO or diskfull error occurs while journalling the
        ** page in the block above, set the need-sync flag for the page.
        ** Otherwise, when the transaction is rolled back, the logic in
        ** playback_one_page() will think that the page needs to be restored
        ** in the database file. And if an IO error occurs while doing so,
        ** then corruption may follow.
        */
        pPg->flags |= PGHDR_NEED_SYNC;

        rc = write32bits(pPager->jfd, iOff, pPg->pgno);
        if( rc!=SQLITE_OK ) return rc;
        rc = sqlite3OsWrite(pPager->jfd, pData2, pPager->pageSize, iOff+4);
        if( rc!=SQLITE_OK ) return rc;
        rc = write32bits(pPager->jfd, iOff+pPager->pageSize+4, cksum);
        if( rc!=SQLITE_OK ) return rc;

        IOTRACE(("JOUT %p %d %lld %d\n", pPager, pPg->pgno, 
                 pPager->journalOff, pPager->pageSize));
        PAGER_INCR(sqlite3_pager_writej_count);
        PAGERTRACE(("JOURNAL %d page %d needSync=%d hash(%08x)\n",
             PAGERID(pPager), pPg->pgno, 
             ((pPg->flags&PGHDR_NEED_SYNC)?1:0), pager_pagehash(pPg)));

        pPager->journalOff += 8 + pPager->pageSize;
        pPager->nRec++;
        assert( pPager->pInJournal!=0 );
        rc = sqlite3BitvecSet(pPager->pInJournal, pPg->pgno);
        testcase( rc==SQLITE_NOMEM );
        assert( rc==SQLITE_OK || rc==SQLITE_NOMEM );
        rc |= addToSavepointBitvecs(pPager, pPg->pgno);
        if( rc!=SQLITE_OK ){
          assert( rc==SQLITE_NOMEM );
          return rc;
        }
      }else{
        if( pPager->eState!=PAGER_WRITER_DBMOD ){
          pPg->flags |= PGHDR_NEED_SYNC;
        }
        PAGERTRACE(("APPEND %d page %d needSync=%d\n",
                PAGERID(pPager), pPg->pgno,
               ((pPg->flags&PGHDR_NEED_SYNC)?1:0)));
      }
    }
  
    /* If the statement journal is open and the page is not in it,
    ** then write the current page to the statement journal.  Note that
    ** the statement journal format differs from the standard journal format
    ** in that it omits the checksums and the header.
    */
    if( subjRequiresPage(pPg) ){
      rc = subjournalPage(pPg);
    }
  }

  /* Update the database size and return.
  */
  if( pPager->dbSize<pPg->pgno ){
    pPager->dbSize = pPg->pgno;
  }
  return rc;
}

/*
** Mark a data page as writeable. This routine must be called before 
** making changes to a page. The caller must check the return value 
** of this function and be careful not to change any page data unless 
** this routine returns SQLITE_OK.
**
** The difference between this function and pager_write() is that this
** function also deals with the special case where 2 or more pages
** fit on a single disk sector. In this case all co-resident pages
** must have been written to the journal file before returning.
**
** If an error occurs, SQLITE_NOMEM or an IO error code is returned
** as appropriate. Otherwise, SQLITE_OK.
*/
int sqlite3PagerWrite(DbPage *pDbPage){
  int rc = SQLITE_OK;

  PgHdr *pPg = pDbPage;
  Pager *pPager = pPg->pPager;
  Pgno nPagePerSector = (pPager->sectorSize/pPager->pageSize);

  assert( pPager->eState>=PAGER_WRITER_LOCKED );
  assert( pPager->eState!=PAGER_ERROR );
  assert( assert_pager_state(pPager) );

  if( nPagePerSector>1 ){
    Pgno nPageCount;          /* Total number of pages in database file */
    Pgno pg1;                 /* First page of the sector pPg is located on. */
    int nPage = 0;            /* Number of pages starting at pg1 to journal */
    int ii;                   /* Loop counter */
    int needSync = 0;         /* True if any page has PGHDR_NEED_SYNC */

    /* Set the doNotSyncSpill flag to 1. This is because we cannot allow
    ** a journal header to be written between the pages journaled by
    ** this function.
    */
    assert( !MEMDB );
    assert( pPager->doNotSyncSpill==0 );
    pPager->doNotSyncSpill++;

    /* This trick assumes that both the page-size and sector-size are
    ** an integer power of 2. It sets variable pg1 to the identifier
    ** of the first page of the sector pPg is located on.
    */
    pg1 = ((pPg->pgno-1) & ~(nPagePerSector-1)) + 1;

    nPageCount = pPager->dbSize;
    if( pPg->pgno>nPageCount ){
      nPage = (pPg->pgno - pg1)+1;
    }else if( (pg1+nPagePerSector-1)>nPageCount ){
      nPage = nPageCount+1-pg1;
    }else{
      nPage = nPagePerSector;
    }
    assert(nPage>0);
    assert(pg1<=pPg->pgno);
    assert((pg1+nPage)>pPg->pgno);

    for(ii=0; ii<nPage && rc==SQLITE_OK; ii++){
      Pgno pg = pg1+ii;
      PgHdr *pPage;
      if( pg==pPg->pgno || !sqlite3BitvecTest(pPager->pInJournal, pg) ){
        if( pg!=PAGER_MJ_PGNO(pPager) ){
          rc = sqlite3PagerGet(pPager, pg, &pPage);
          if( rc==SQLITE_OK ){
            rc = pager_write(pPage);
            if( pPage->flags&PGHDR_NEED_SYNC ){
              needSync = 1;
            }
            sqlite3PagerUnref(pPage);
          }
        }
      }else if( (pPage = pager_lookup(pPager, pg))!=0 ){
        if( pPage->flags&PGHDR_NEED_SYNC ){
          needSync = 1;
        }
        sqlite3PagerUnref(pPage);
      }
    }

    /* If the PGHDR_NEED_SYNC flag is set for any of the nPage pages 
    ** starting at pg1, then it needs to be set for all of them. Because
    ** writing to any of these nPage pages may damage the others, the
    ** journal file must contain sync()ed copies of all of them
    ** before any of them can be written out to the database file.
    */
    if( rc==SQLITE_OK && needSync ){
      assert( !MEMDB );
      for(ii=0; ii<nPage; ii++){
        PgHdr *pPage = pager_lookup(pPager, pg1+ii);
        if( pPage ){
          pPage->flags |= PGHDR_NEED_SYNC;
          sqlite3PagerUnref(pPage);
        }
      }
    }

    assert( pPager->doNotSyncSpill==1 );
    pPager->doNotSyncSpill--;
  }else{
    rc = pager_write(pDbPage);
  }
  return rc;
}

/*
** Return TRUE if the page given in the argument was previously passed
** to sqlite3PagerWrite().  In other words, return TRUE if it is ok
** to change the content of the page.
*/
#ifndef NDEBUG
int sqlite3PagerIswriteable(DbPage *pPg){
  return pPg->flags&PGHDR_DIRTY;
}
#endif

/*
** A call to this routine tells the pager that it is not necessary to
** write the information on page pPg back to the disk, even though
** that page might be marked as dirty.  This happens, for example, when
** the page has been added as a leaf of the freelist and so its
** content no longer matters.
**
** The overlying software layer calls this routine when all of the data
** on the given page is unused. The pager marks the page as clean so
** that it does not get written to disk.
**
** Tests show that this optimization can quadruple the speed of large 
** DELETE operations.
*/
void sqlite3PagerDontWrite(PgHdr *pPg){
  Pager *pPager = pPg->pPager;
  if( (pPg->flags&PGHDR_DIRTY) && pPager->nSavepoint==0 ){
    PAGERTRACE(("DONT_WRITE page %d of %d\n", pPg->pgno, PAGERID(pPager)));
    IOTRACE(("CLEAN %p %d\n", pPager, pPg->pgno))
    pPg->flags |= PGHDR_DONT_WRITE;
#ifdef SQLITE_CHECK_PAGES
    pPg->pageHash = pager_pagehash(pPg);
#endif
  }
}

/*
** This routine is called to increment the value of the database file 
** change-counter, stored as a 4-byte big-endian integer starting at 
** byte offset 24 of the pager file.
**
** If the isDirectMode flag is zero, then this is done by calling 
** sqlite3PagerWrite() on page 1, then modifying the contents of the
** page data. In this case the file will be updated when the current
** transaction is committed.
**
** The isDirectMode flag may only be non-zero if the library was compiled
** with the SQLITE_ENABLE_ATOMIC_WRITE macro defined. In this case,
** if isDirect is non-zero, then the database file is updated directly
** by writing an updated version of page 1 using a call to the 
** sqlite3OsWrite() function.
*/
static int pager_incr_changecounter(Pager *pPager, int isDirectMode){
  int rc = SQLITE_OK;

  assert( pPager->eState==PAGER_WRITER_CACHEMOD
       || pPager->eState==PAGER_WRITER_DBMOD
  );
  assert( assert_pager_state(pPager) );

  /* Declare and initialize constant integer 'isDirect'. If the
  ** atomic-write optimization is enabled in this build, then isDirect
  ** is initialized to the value passed as the isDirectMode parameter
  ** to this function. Otherwise, it is always set to zero.
  **
  ** The idea is that if the atomic-write optimization is not
  ** enabled at compile time, the compiler can omit the tests of
  ** 'isDirect' below, as well as the block enclosed in the
  ** "if( isDirect )" condition.
  */
#ifndef SQLITE_ENABLE_ATOMIC_WRITE
# define DIRECT_MODE 0
  assert( isDirectMode==0 );
  UNUSED_PARAMETER(isDirectMode);
#else
# define DIRECT_MODE isDirectMode
#endif

  if( !pPager->changeCountDone && pPager->dbSize>0 ){
    PgHdr *pPgHdr;                /* Reference to page 1 */
    u32 change_counter;           /* Initial value of change-counter field */

    assert( !pPager->tempFile && isOpen(pPager->fd) );

    /* Open page 1 of the file for writing. */
    rc = sqlite3PagerGet(pPager, 1, &pPgHdr);
    assert( pPgHdr==0 || rc==SQLITE_OK );

    /* If page one was fetched successfully, and this function is not
    ** operating in direct-mode, make page 1 writable.  When not in 
    ** direct mode, page 1 is always held in cache and hence the PagerGet()
    ** above is always successful - hence the ALWAYS on rc==SQLITE_OK.
    */
    if( !DIRECT_MODE && ALWAYS(rc==SQLITE_OK) ){
      rc = sqlite3PagerWrite(pPgHdr);
    }

    if( rc==SQLITE_OK ){
      /* Increment the value just read and write it back to byte 24. */
      change_counter = sqlite3Get4byte((u8*)pPager->dbFileVers);
      change_counter++;
      put32bits(((char*)pPgHdr->pData)+24, change_counter);

      /* Also store the SQLite version number in bytes 96..99 and in
      ** bytes 92..95 store the change counter for which the version number
      ** is valid. */
      put32bits(((char*)pPgHdr->pData)+92, change_counter);
      put32bits(((char*)pPgHdr->pData)+96, SQLITE_VERSION_NUMBER);

      /* If running in direct mode, write the contents of page 1 to the file. */
      if( DIRECT_MODE ){
        const void *zBuf;
        assert( pPager->dbFileSize>0 );
        CODEC2(pPager, pPgHdr->pData, 1, 6, rc=SQLITE_NOMEM, zBuf);
        if( rc==SQLITE_OK ){
          rc = sqlite3OsWrite(pPager->fd, zBuf, pPager->pageSize, 0);
        }
        if( rc==SQLITE_OK ){
          pPager->changeCountDone = 1;
        }
      }else{
        pPager->changeCountDone = 1;
      }
    }

    /* Release the page reference. */
    sqlite3PagerUnref(pPgHdr);
  }
  return rc;
}

/*
** Sync the pager file to disk. This is a no-op for in-memory files
** or pages with the Pager.noSync flag set.
**
** If successful, or called on a pager for which it is a no-op, this
** function returns SQLITE_OK. Otherwise, an IO error code is returned.
*/
int sqlite3PagerSync(Pager *pPager){
  int rc;                              /* Return code */
  assert( !MEMDB );
  if( pPager->noSync ){
    rc = SQLITE_OK;
  }else{
    rc = sqlite3OsSync(pPager->fd, pPager->sync_flags);
  }
  return rc;
}

/*
** This function may only be called while a write-transaction is active in
** rollback. If the connection is in WAL mode, this call is a no-op. 
** Otherwise, if the connection does not already have an EXCLUSIVE lock on 
** the database file, an attempt is made to obtain one.
**
** If the EXCLUSIVE lock is already held or the attempt to obtain it is
** successful, or the connection is in WAL mode, SQLITE_OK is returned.
** Otherwise, either SQLITE_BUSY or an SQLITE_IOERR_XXX error code is 
** returned.
*/
int sqlite3PagerExclusiveLock(Pager *pPager){
  int rc = SQLITE_OK;
  assert( pPager->eState==PAGER_WRITER_CACHEMOD 
       || pPager->eState==PAGER_WRITER_DBMOD 
       || pPager->eState==PAGER_WRITER_LOCKED 
  );
  assert( assert_pager_state(pPager) );
  if( 0==pagerUseWal(pPager) ){
    rc = pager_wait_on_lock(pPager, EXCLUSIVE_LOCK);
  }
  return rc;
}

/*
** Sync the database file for the pager pPager. zMaster points to the name
** of a master journal file that should be written into the individual
** journal file. zMaster may be NULL, which is interpreted as no master
** journal (a single database transaction).
**
** This routine ensures that:
**
**   * The database file change-counter is updated,
**   * the journal is synced (unless the atomic-write optimization is used),
**   * all dirty pages are written to the database file, 
**   * the database file is truncated (if required), and
**   * the database file synced. 
**
** The only thing that remains to commit the transaction is to finalize 
** (delete, truncate or zero the first part of) the journal file (or 
** delete the master journal file if specified).
**
** Note that if zMaster==NULL, this does not overwrite a previous value
** passed to an sqlite3PagerCommitPhaseOne() call.
**
** If the final parameter - noSync - is true, then the database file itself
** is not synced. The caller must call sqlite3PagerSync() directly to
** sync the database file before calling CommitPhaseTwo() to delete the
** journal file in this case.
*/
int sqlite3PagerCommitPhaseOne(
  Pager *pPager,                  /* Pager object */
  const char *zMaster,            /* If not NULL, the master journal name */
  int noSync                      /* True to omit the xSync on the db file */
){
  int rc = SQLITE_OK;             /* Return code */

  assert( pPager->eState==PAGER_WRITER_LOCKED
       || pPager->eState==PAGER_WRITER_CACHEMOD
       || pPager->eState==PAGER_WRITER_DBMOD
       || pPager->eState==PAGER_ERROR
  );
  assert( assert_pager_state(pPager) );

  /* If a prior error occurred, report that error again. */
  if( NEVER(pPager->errCode) ) return pPager->errCode;

  PAGERTRACE(("DATABASE SYNC: File=%s zMaster=%s nSize=%d\n", 
      pPager->zFilename, zMaster, pPager->dbSize));

  /* If no database changes have been made, return early. */
  if( pPager->eState<PAGER_WRITER_CACHEMOD ) return SQLITE_OK;

  if( MEMDB ){
    /* If this is an in-memory db, or no pages have been written to, or this
    ** function has already been called, it is mostly a no-op.  However, any
    ** backup in progress needs to be restarted.
    */
    sqlite3BackupRestart(pPager->pBackup);
  }else{
    if( pagerUseWal(pPager) ){
      PgHdr *pList = sqlite3PcacheDirtyList(pPager->pPCache);
      if( pList ){
        rc = pagerWalFrames(pPager, pList, pPager->dbSize, 1, 
            (pPager->fullSync ? pPager->sync_flags : 0)
        );
      }
      if( rc==SQLITE_OK ){
        sqlite3PcacheCleanAll(pPager->pPCache);
      }
    }else{
      /* The following block updates the change-counter. Exactly how it
      ** does this depends on whether or not the atomic-update optimization
      ** was enabled at compile time, and if this transaction meets the 
      ** runtime criteria to use the operation: 
      **
      **    * The file-system supports the atomic-write property for
      **      blocks of size page-size, and 
      **    * This commit is not part of a multi-file transaction, and
      **    * Exactly one page has been modified and store in the journal file.
      **
      ** If the optimization was not enabled at compile time, then the
      ** pager_incr_changecounter() function is called to update the change
      ** counter in 'indirect-mode'. If the optimization is compiled in but
      ** is not applicable to this transaction, call sqlite3JournalCreate()
      ** to make sure the journal file has actually been created, then call
      ** pager_incr_changecounter() to update the change-counter in indirect
      ** mode. 
      **
      ** Otherwise, if the optimization is both enabled and applicable,
      ** then call pager_incr_changecounter() to update the change-counter
      ** in 'direct' mode. In this case the journal file will never be
      ** created for this transaction.
      */
  #ifdef SQLITE_ENABLE_ATOMIC_WRITE
      PgHdr *pPg;
      assert( isOpen(pPager->jfd) 
           || pPager->journalMode==PAGER_JOURNALMODE_OFF 
           || pPager->journalMode==PAGER_JOURNALMODE_WAL 
      );
      if( !zMaster && isOpen(pPager->jfd) 
       && pPager->journalOff==jrnlBufferSize(pPager) 
       && pPager->dbSize>=pPager->dbOrigSize
       && (0==(pPg = sqlite3PcacheDirtyList(pPager->pPCache)) || 0==pPg->pDirty)
      ){
        /* Update the db file change counter via the direct-write method. The 
        ** following call will modify the in-memory representation of page 1 
        ** to include the updated change counter and then write page 1 
        ** directly to the database file. Because of the atomic-write 
        ** property of the host file-system, this is safe.
        */
        rc = pager_incr_changecounter(pPager, 1);
      }else{
        rc = sqlite3JournalCreate(pPager->jfd);
        if( rc==SQLITE_OK ){
          rc = pager_incr_changecounter(pPager, 0);
        }
      }
  #else
      rc = pager_incr_changecounter(pPager, 0);
  #endif
      if( rc!=SQLITE_OK ) goto commit_phase_one_exit;
  
      /* If this transaction has made the database smaller, then all pages
      ** being discarded by the truncation must be written to the journal
      ** file. This can only happen in auto-vacuum mode.
      **
      ** Before reading the pages with page numbers larger than the 
      ** current value of Pager.dbSize, set dbSize back to the value
      ** that it took at the start of the transaction. Otherwise, the
      ** calls to sqlite3PagerGet() return zeroed pages instead of 
      ** reading data from the database file.
      */
  #ifndef SQLITE_OMIT_AUTOVACUUM
      if( pPager->dbSize<pPager->dbOrigSize 
       && pPager->journalMode!=PAGER_JOURNALMODE_OFF
      ){
        Pgno i;                                   /* Iterator variable */
        const Pgno iSkip = PAGER_MJ_PGNO(pPager); /* Pending lock page */
        const Pgno dbSize = pPager->dbSize;       /* Database image size */ 
        pPager->dbSize = pPager->dbOrigSize;
        for( i=dbSize+1; i<=pPager->dbOrigSize; i++ ){
          if( !sqlite3BitvecTest(pPager->pInJournal, i) && i!=iSkip ){
            PgHdr *pPage;             /* Page to journal */
            rc = sqlite3PagerGet(pPager, i, &pPage);
            if( rc!=SQLITE_OK ) goto commit_phase_one_exit;
            rc = sqlite3PagerWrite(pPage);
            sqlite3PagerUnref(pPage);
            if( rc!=SQLITE_OK ) goto commit_phase_one_exit;
          }
        }
        pPager->dbSize = dbSize;
      } 
  #endif
  
      /* Write the master journal name into the journal file. If a master 
      ** journal file name has already been written to the journal file, 
      ** or if zMaster is NULL (no master journal), then this call is a no-op.
      */
      rc = writeMasterJournal(pPager, zMaster);
      if( rc!=SQLITE_OK ) goto commit_phase_one_exit;
  
      /* Sync the journal file and write all dirty pages to the database.
      ** If the atomic-update optimization is being used, this sync will not 
      ** create the journal file or perform any real IO.
      **
      ** Because the change-counter page was just modified, unless the
      ** atomic-update optimization is used it is almost certain that the
      ** journal requires a sync here. However, in locking_mode=exclusive
      ** on a system under memory pressure it is just possible that this is 
      ** not the case. In this case it is likely enough that the redundant
      ** xSync() call will be changed to a no-op by the OS anyhow. 
      */
      rc = syncJournal(pPager, 0);
      if( rc!=SQLITE_OK ) goto commit_phase_one_exit;
  
      rc = pager_write_pagelist(pPager,sqlite3PcacheDirtyList(pPager->pPCache));
      if( rc!=SQLITE_OK ){
        assert( rc!=SQLITE_IOERR_BLOCKED );
        goto commit_phase_one_exit;
      }
      sqlite3PcacheCleanAll(pPager->pPCache);
  
      /* If the file on disk is not the same size as the database image,
      ** then use pager_truncate to grow or shrink the file here.
      */
      if( pPager->dbSize!=pPager->dbFileSize ){
        Pgno nNew = pPager->dbSize - (pPager->dbSize==PAGER_MJ_PGNO(pPager));
        assert( pPager->eState==PAGER_WRITER_DBMOD );
        rc = pager_truncate(pPager, nNew);
        if( rc!=SQLITE_OK ) goto commit_phase_one_exit;
      }
  
      /* Finally, sync the database file. */
      if( !pPager->noSync && !noSync ){
        rc = sqlite3OsSync(pPager->fd, pPager->sync_flags);
      }
      IOTRACE(("DBSYNC %p\n", pPager))
    }
  }

commit_phase_one_exit:
  if( rc==SQLITE_OK && !pagerUseWal(pPager) ){
    pPager->eState = PAGER_WRITER_FINISHED;
  }
  return rc;
}


/*
** When this function is called, the database file has been completely
** updated to reflect the changes made by the current transaction and
** synced to disk. The journal file still exists in the file-system 
** though, and if a failure occurs at this point it will eventually
** be used as a hot-journal and the current transaction rolled back.
**
** This function finalizes the journal file, either by deleting, 
** truncating or partially zeroing it, so that it cannot be used 
** for hot-journal rollback. Once this is done the transaction is
** irrevocably committed.
**
** If an error occurs, an IO error code is returned and the pager
** moves into the error state. Otherwise, SQLITE_OK is returned.
*/
int sqlite3PagerCommitPhaseTwo(Pager *pPager){
  int rc = SQLITE_OK;                  /* Return code */

  /* This routine should not be called if a prior error has occurred.
  ** But if (due to a coding error elsewhere in the system) it does get
  ** called, just return the same error code without doing anything. */
  if( NEVER(pPager->errCode) ) return pPager->errCode;

  assert( pPager->eState==PAGER_WRITER_LOCKED
       || pPager->eState==PAGER_WRITER_FINISHED
       || (pagerUseWal(pPager) && pPager->eState==PAGER_WRITER_CACHEMOD)
  );
  assert( assert_pager_state(pPager) );

  /* An optimization. If the database was not actually modified during
  ** this transaction, the pager is running in exclusive-mode and is
  ** using persistent journals, then this function is a no-op.
  **
  ** The start of the journal file currently contains a single journal 
  ** header with the nRec field set to 0. If such a journal is used as
  ** a hot-journal during hot-journal rollback, 0 changes will be made
  ** to the database file. So there is no need to zero the journal 
  ** header. Since the pager is in exclusive mode, there is no need
  ** to drop any locks either.
  */
  if( pPager->eState==PAGER_WRITER_LOCKED 
   && pPager->exclusiveMode 
   && pPager->journalMode==PAGER_JOURNALMODE_PERSIST
  ){
    assert( pPager->journalOff==JOURNAL_HDR_SZ(pPager) || !pPager->journalOff );
    pPager->eState = PAGER_READER;
    return SQLITE_OK;
  }

  PAGERTRACE(("COMMIT %d\n", PAGERID(pPager)));
  rc = pager_end_transaction(pPager, pPager->setMaster);
  return pager_error(pPager, rc);
}

/*
** If a write transaction is open, then all changes made within the 
** transaction are reverted and the current write-transaction is closed.
** The pager falls back to PAGER_READER state if successful, or PAGER_ERROR
** state if an error occurs.
**
** If the pager is already in PAGER_ERROR state when this function is called,
** it returns Pager.errCode immediately. No work is performed in this case.
**
** Otherwise, in rollback mode, this function performs two functions:
**
**   1) It rolls back the journal file, restoring all database file and 
**      in-memory cache pages to the state they were in when the transaction
**      was opened, and
**
**   2) It finalizes the journal file, so that it is not used for hot
**      rollback at any point in the future.
**
** Finalization of the journal file (task 2) is only performed if the 
** rollback is successful.
**
** In WAL mode, all cache-entries containing data modified within the
** current transaction are either expelled from the cache or reverted to
** their pre-transaction state by re-reading data from the database or
** WAL files. The WAL transaction is then closed.
*/
int sqlite3PagerRollback(Pager *pPager){
  int rc = SQLITE_OK;                  /* Return code */
  PAGERTRACE(("ROLLBACK %d\n", PAGERID(pPager)));

  /* PagerRollback() is a no-op if called in READER or OPEN state. If
  ** the pager is already in the ERROR state, the rollback is not 
  ** attempted here. Instead, the error code is returned to the caller.
  */
  assert( assert_pager_state(pPager) );
  if( pPager->eState==PAGER_ERROR ) return pPager->errCode;
  if( pPager->eState<=PAGER_READER ) return SQLITE_OK;

  if( pagerUseWal(pPager) ){
    int rc2;
    rc = sqlite3PagerSavepoint(pPager, SAVEPOINT_ROLLBACK, -1);
    rc2 = pager_end_transaction(pPager, pPager->setMaster);
    if( rc==SQLITE_OK ) rc = rc2;
  }else if( !isOpen(pPager->jfd) || pPager->eState==PAGER_WRITER_LOCKED ){
    rc = pager_end_transaction(pPager, 0);
  }else{
    rc = pager_playback(pPager, 0);
  }

  assert( pPager->eState==PAGER_READER || rc!=SQLITE_OK );
  assert( rc==SQLITE_OK || rc==SQLITE_FULL || (rc&0xFF)==SQLITE_IOERR );

  /* If an error occurs during a ROLLBACK, we can no longer trust the pager
  ** cache. So call pager_error() on the way out to make any error persistent.
  */
  return pager_error(pPager, rc);
}

/*
** Return TRUE if the database file is opened read-only.  Return FALSE
** if the database is (in theory) writable.
*/
u8 sqlite3PagerIsreadonly(Pager *pPager){
  return pPager->readOnly;
}

/*
** Return the number of references to the pager.
*/
int sqlite3PagerRefcount(Pager *pPager){
  return sqlite3PcacheRefCount(pPager->pPCache);
}

/*
** Return the approximate number of bytes of memory currently
** used by the pager and its associated cache.
*/
int sqlite3PagerMemUsed(Pager *pPager){
  int perPageSize = pPager->pageSize + pPager->nExtra + sizeof(PgHdr)
                                     + 5*sizeof(void*);
  return perPageSize*sqlite3PcachePagecount(pPager->pPCache)
           + sqlite3MallocSize(pPager)
           + pPager->pageSize;
}

/*
** Return the number of references to the specified page.
*/
int sqlite3PagerPageRefcount(DbPage *pPage){
  return sqlite3PcachePageRefcount(pPage);
}

#ifdef SQLITE_TEST
/*
** This routine is used for testing and analysis only.
*/
int *sqlite3PagerStats(Pager *pPager){
  static int a[11];
  a[0] = sqlite3PcacheRefCount(pPager->pPCache);
  a[1] = sqlite3PcachePagecount(pPager->pPCache);
  a[2] = sqlite3PcacheGetCachesize(pPager->pPCache);
  a[3] = pPager->eState==PAGER_OPEN ? -1 : (int) pPager->dbSize;
  a[4] = pPager->eState;
  a[5] = pPager->errCode;
  a[6] = pPager->nHit;
  a[7] = pPager->nMiss;
  a[8] = 0;  /* Used to be pPager->nOvfl */
  a[9] = pPager->nRead;
  a[10] = pPager->nWrite;
  return a;
}
#endif

/*
** Return true if this is an in-memory pager.
*/
int sqlite3PagerIsMemdb(Pager *pPager){
  return MEMDB;
}

/*
** Check that there are at least nSavepoint savepoints open. If there are
** currently less than nSavepoints open, then open one or more savepoints
** to make up the difference. If the number of savepoints is already
** equal to nSavepoint, then this function is a no-op.
**
** If a memory allocation fails, SQLITE_NOMEM is returned. If an error 
** occurs while opening the sub-journal file, then an IO error code is
** returned. Otherwise, SQLITE_OK.
*/
int sqlite3PagerOpenSavepoint(Pager *pPager, int nSavepoint){
  int rc = SQLITE_OK;                       /* Return code */
  int nCurrent = pPager->nSavepoint;        /* Current number of savepoints */

  assert( pPager->eState>=PAGER_WRITER_LOCKED );
  assert( assert_pager_state(pPager) );

  if( nSavepoint>nCurrent && pPager->useJournal ){
    int ii;                                 /* Iterator variable */
    PagerSavepoint *aNew;                   /* New Pager.aSavepoint array */

    /* Grow the Pager.aSavepoint array using realloc(). Return SQLITE_NOMEM
    ** if the allocation fails. Otherwise, zero the new portion in case a 
    ** malloc failure occurs while populating it in the for(...) loop below.
    */
    aNew = (PagerSavepoint *)sqlite3Realloc(
        pPager->aSavepoint, sizeof(PagerSavepoint)*nSavepoint
    );
    if( !aNew ){
      return SQLITE_NOMEM;
    }
    memset(&aNew[nCurrent], 0, (nSavepoint-nCurrent) * sizeof(PagerSavepoint));
    pPager->aSavepoint = aNew;

    /* Populate the PagerSavepoint structures just allocated. */
    for(ii=nCurrent; ii<nSavepoint; ii++){
      aNew[ii].nOrig = pPager->dbSize;
      if( isOpen(pPager->jfd) && pPager->journalOff>0 ){
        aNew[ii].iOffset = pPager->journalOff;
      }else{
        aNew[ii].iOffset = JOURNAL_HDR_SZ(pPager);
      }
      aNew[ii].iSubRec = pPager->nSubRec;
      aNew[ii].pInSavepoint = sqlite3BitvecCreate(pPager->dbSize);
      if( !aNew[ii].pInSavepoint ){
        return SQLITE_NOMEM;
      }
      if( pagerUseWal(pPager) ){
        sqlite3WalSavepoint(pPager->pWal, aNew[ii].aWalData);
      }
      pPager->nSavepoint = ii+1;
    }
    assert( pPager->nSavepoint==nSavepoint );
    assertTruncateConstraint(pPager);
  }

  return rc;
}

/*
** This function is called to rollback or release (commit) a savepoint.
** The savepoint to release or rollback need not be the most recently 
** created savepoint.
**
** Parameter op is always either SAVEPOINT_ROLLBACK or SAVEPOINT_RELEASE.
** If it is SAVEPOINT_RELEASE, then release and destroy the savepoint with
** index iSavepoint. If it is SAVEPOINT_ROLLBACK, then rollback all changes
** that have occurred since the specified savepoint was created.
**
** The savepoint to rollback or release is identified by parameter 
** iSavepoint. A value of 0 means to operate on the outermost savepoint
** (the first created). A value of (Pager.nSavepoint-1) means operate
** on the most recently created savepoint. If iSavepoint is greater than
** (Pager.nSavepoint-1), then this function is a no-op.
**
** If a negative value is passed to this function, then the current
** transaction is rolled back. This is different to calling 
** sqlite3PagerRollback() because this function does not terminate
** the transaction or unlock the database, it just restores the 
** contents of the database to its original state. 
**
** In any case, all savepoints with an index greater than iSavepoint 
** are destroyed. If this is a release operation (op==SAVEPOINT_RELEASE),
** then savepoint iSavepoint is also destroyed.
**
** This function may return SQLITE_NOMEM if a memory allocation fails,
** or an IO error code if an IO error occurs while rolling back a 
** savepoint. If no errors occur, SQLITE_OK is returned.
*/ 
int sqlite3PagerSavepoint(Pager *pPager, int op, int iSavepoint){
  int rc = pPager->errCode;       /* Return code */

  assert( op==SAVEPOINT_RELEASE || op==SAVEPOINT_ROLLBACK );
  assert( iSavepoint>=0 || op==SAVEPOINT_ROLLBACK );

  if( rc==SQLITE_OK && iSavepoint<pPager->nSavepoint ){
    int ii;            /* Iterator variable */
    int nNew;          /* Number of remaining savepoints after this op. */

    /* Figure out how many savepoints will still be active after this
    ** operation. Store this value in nNew. Then free resources associated 
    ** with any savepoints that are destroyed by this operation.
    */
    nNew = iSavepoint + (( op==SAVEPOINT_RELEASE ) ? 0 : 1);
    for(ii=nNew; ii<pPager->nSavepoint; ii++){
      sqlite3BitvecDestroy(pPager->aSavepoint[ii].pInSavepoint);
    }
    pPager->nSavepoint = nNew;

    /* If this is a release of the outermost savepoint, truncate 
    ** the sub-journal to zero bytes in size. */
    if( op==SAVEPOINT_RELEASE ){
      if( nNew==0 && isOpen(pPager->sjfd) ){
        /* Only truncate if it is an in-memory sub-journal. */
        if( sqlite3IsMemJournal(pPager->sjfd) ){
          rc = sqlite3OsTruncate(pPager->sjfd, 0);
          assert( rc==SQLITE_OK );
        }
        pPager->nSubRec = 0;
      }
    }
    /* Else this is a rollback operation, playback the specified savepoint.
    ** If this is a temp-file, it is possible that the journal file has
    ** not yet been opened. In this case there have been no changes to
    ** the database file, so the playback operation can be skipped.
    */
    else if( pagerUseWal(pPager) || isOpen(pPager->jfd) ){
      PagerSavepoint *pSavepoint = (nNew==0)?0:&pPager->aSavepoint[nNew-1];
      rc = pagerPlaybackSavepoint(pPager, pSavepoint);
      assert(rc!=SQLITE_DONE);
    }
  }

  return rc;
}

/*
** Return the full pathname of the database file.
*/
const char *sqlite3PagerFilename(Pager *pPager){
  return pPager->zFilename;
}

/*
** Return the VFS structure for the pager.
*/
const sqlite3_vfs *sqlite3PagerVfs(Pager *pPager){
  return pPager->pVfs;
}

/*
** Return the file handle for the database file associated
** with the pager.  This might return NULL if the file has
** not yet been opened.
*/
sqlite3_file *sqlite3PagerFile(Pager *pPager){
  return pPager->fd;
}

/*
** Return the full pathname of the journal file.
*/
const char *sqlite3PagerJournalname(Pager *pPager){
  return pPager->zJournal;
}

/*
** Return true if fsync() calls are disabled for this pager.  Return FALSE
** if fsync()s are executed normally.
*/
int sqlite3PagerNosync(Pager *pPager){
  return pPager->noSync;
}

#ifdef SQLITE_HAS_CODEC
/*
** Set or retrieve the codec for this pager
*/
void sqlite3PagerSetCodec(
  Pager *pPager,
  void *(*xCodec)(void*,void*,Pgno,int),
  void (*xCodecSizeChng)(void*,int,int),
  void (*xCodecFree)(void*),
  void *pCodec
){
  if( pPager->xCodecFree ) pPager->xCodecFree(pPager->pCodec);
  pPager->xCodec = pPager->memDb ? 0 : xCodec;
  pPager->xCodecSizeChng = xCodecSizeChng;
  pPager->xCodecFree = xCodecFree;
  pPager->pCodec = pCodec;
  pagerReportSize(pPager);
}
void *sqlite3PagerGetCodec(Pager *pPager){
  return pPager->pCodec;
}
#endif

#ifndef SQLITE_OMIT_AUTOVACUUM
/*
** Move the page pPg to location pgno in the file.
**
** There must be no references to the page previously located at
** pgno (which we call pPgOld) though that page is allowed to be
** in cache.  If the page previously located at pgno is not already
** in the rollback journal, it is not put there by by this routine.
**
** References to the page pPg remain valid. Updating any
** meta-data associated with pPg (i.e. data stored in the nExtra bytes
** allocated along with the page) is the responsibility of the caller.
**
** A transaction must be active when this routine is called. It used to be
** required that a statement transaction was not active, but this restriction
** has been removed (CREATE INDEX needs to move a page when a statement
** transaction is active).
**
** If the fourth argument, isCommit, is non-zero, then this page is being
** moved as part of a database reorganization just before the transaction 
** is being committed. In this case, it is guaranteed that the database page 
** pPg refers to will not be written to again within this transaction.
**
** This function may return SQLITE_NOMEM or an IO error code if an error
** occurs. Otherwise, it returns SQLITE_OK.
*/
int sqlite3PagerMovepage(Pager *pPager, DbPage *pPg, Pgno pgno, int isCommit){
  PgHdr *pPgOld;               /* The page being overwritten. */
  Pgno needSyncPgno = 0;       /* Old value of pPg->pgno, if sync is required */
  int rc;                      /* Return code */
  Pgno origPgno;               /* The original page number */

  assert( pPg->nRef>0 );
  assert( pPager->eState==PAGER_WRITER_CACHEMOD
       || pPager->eState==PAGER_WRITER_DBMOD
  );
  assert( assert_pager_state(pPager) );

  /* In order to be able to rollback, an in-memory database must journal
  ** the page we are moving from.
  */
  if( MEMDB ){
    rc = sqlite3PagerWrite(pPg);
    if( rc ) return rc;
  }

  /* If the page being moved is dirty and has not been saved by the latest
  ** savepoint, then save the current contents of the page into the 
  ** sub-journal now. This is required to handle the following scenario:
  **
  **   BEGIN;
  **     <journal page X, then modify it in memory>
  **     SAVEPOINT one;
  **       <Move page X to location Y>
  **     ROLLBACK TO one;
  **
  ** If page X were not written to the sub-journal here, it would not
  ** be possible to restore its contents when the "ROLLBACK TO one"
  ** statement were is processed.
  **
  ** subjournalPage() may need to allocate space to store pPg->pgno into
  ** one or more savepoint bitvecs. This is the reason this function
  ** may return SQLITE_NOMEM.
  */
  if( pPg->flags&PGHDR_DIRTY
   && subjRequiresPage(pPg)
   && SQLITE_OK!=(rc = subjournalPage(pPg))
  ){
    return rc;
  }

  PAGERTRACE(("MOVE %d page %d (needSync=%d) moves to %d\n", 
      PAGERID(pPager), pPg->pgno, (pPg->flags&PGHDR_NEED_SYNC)?1:0, pgno));
  IOTRACE(("MOVE %p %d %d\n", pPager, pPg->pgno, pgno))

  /* If the journal needs to be sync()ed before page pPg->pgno can
  ** be written to, store pPg->pgno in local variable needSyncPgno.
  **
  ** If the isCommit flag is set, there is no need to remember that
  ** the journal needs to be sync()ed before database page pPg->pgno 
  ** can be written to. The caller has already promised not to write to it.
  */
  if( (pPg->flags&PGHDR_NEED_SYNC) && !isCommit ){
    needSyncPgno = pPg->pgno;
    assert( pageInJournal(pPg) || pPg->pgno>pPager->dbOrigSize );
    assert( pPg->flags&PGHDR_DIRTY );
  }

  /* If the cache contains a page with page-number pgno, remove it
  ** from its hash chain. Also, if the PGHDR_NEED_SYNC flag was set for 
  ** page pgno before the 'move' operation, it needs to be retained 
  ** for the page moved there.
  */
  pPg->flags &= ~PGHDR_NEED_SYNC;
  pPgOld = pager_lookup(pPager, pgno);
  assert( !pPgOld || pPgOld->nRef==1 );
  if( pPgOld ){
    pPg->flags |= (pPgOld->flags&PGHDR_NEED_SYNC);
    if( MEMDB ){
      /* Do not discard pages from an in-memory database since we might
      ** need to rollback later.  Just move the page out of the way. */
      sqlite3PcacheMove(pPgOld, pPager->dbSize+1);
    }else{
      sqlite3PcacheDrop(pPgOld);
    }
  }

  origPgno = pPg->pgno;
  sqlite3PcacheMove(pPg, pgno);
  sqlite3PcacheMakeDirty(pPg);

  /* For an in-memory database, make sure the original page continues
  ** to exist, in case the transaction needs to roll back.  Use pPgOld
  ** as the original page since it has already been allocated.
  */
  if( MEMDB ){
    assert( pPgOld );
    sqlite3PcacheMove(pPgOld, origPgno);
    sqlite3PagerUnref(pPgOld);
  }

  if( needSyncPgno ){
    /* If needSyncPgno is non-zero, then the journal file needs to be 
    ** sync()ed before any data is written to database file page needSyncPgno.
    ** Currently, no such page exists in the page-cache and the 
    ** "is journaled" bitvec flag has been set. This needs to be remedied by
    ** loading the page into the pager-cache and setting the PGHDR_NEED_SYNC
    ** flag.
    **
    ** If the attempt to load the page into the page-cache fails, (due
    ** to a malloc() or IO failure), clear the bit in the pInJournal[]
    ** array. Otherwise, if the page is loaded and written again in
    ** this transaction, it may be written to the database file before
    ** it is synced into the journal file. This way, it may end up in
    ** the journal file twice, but that is not a problem.
    */
    PgHdr *pPgHdr;
    rc = sqlite3PagerGet(pPager, needSyncPgno, &pPgHdr);
    if( rc!=SQLITE_OK ){
      if( needSyncPgno<=pPager->dbOrigSize ){
        assert( pPager->pTmpSpace!=0 );
        sqlite3BitvecClear(pPager->pInJournal, needSyncPgno, pPager->pTmpSpace);
      }
      return rc;
    }
    pPgHdr->flags |= PGHDR_NEED_SYNC;
    sqlite3PcacheMakeDirty(pPgHdr);
    sqlite3PagerUnref(pPgHdr);
  }

  return SQLITE_OK;
}
#endif

/*
** Return a pointer to the data for the specified page.
*/
void *sqlite3PagerGetData(DbPage *pPg){
  assert( pPg->nRef>0 || pPg->pPager->memDb );
  return pPg->pData;
}

/*
** Return a pointer to the Pager.nExtra bytes of "extra" space 
** allocated along with the specified page.
*/
void *sqlite3PagerGetExtra(DbPage *pPg){
  return pPg->pExtra;
}

/*
** Get/set the locking-mode for this pager. Parameter eMode must be one
** of PAGER_LOCKINGMODE_QUERY, PAGER_LOCKINGMODE_NORMAL or 
** PAGER_LOCKINGMODE_EXCLUSIVE. If the parameter is not _QUERY, then
** the locking-mode is set to the value specified.
**
** The returned value is either PAGER_LOCKINGMODE_NORMAL or
** PAGER_LOCKINGMODE_EXCLUSIVE, indicating the current (possibly updated)
** locking-mode.
*/
int sqlite3PagerLockingMode(Pager *pPager, int eMode){
  assert( eMode==PAGER_LOCKINGMODE_QUERY
            || eMode==PAGER_LOCKINGMODE_NORMAL
            || eMode==PAGER_LOCKINGMODE_EXCLUSIVE );
  assert( PAGER_LOCKINGMODE_QUERY<0 );
  assert( PAGER_LOCKINGMODE_NORMAL>=0 && PAGER_LOCKINGMODE_EXCLUSIVE>=0 );
  if( eMode>=0 && !pPager->tempFile ){
    pPager->exclusiveMode = (u8)eMode;
  }
  return (int)pPager->exclusiveMode;
}

/*
** Set the journal-mode for this pager. Parameter eMode must be one of:
**
**    PAGER_JOURNALMODE_DELETE
**    PAGER_JOURNALMODE_TRUNCATE
**    PAGER_JOURNALMODE_PERSIST
**    PAGER_JOURNALMODE_OFF
**    PAGER_JOURNALMODE_MEMORY
**    PAGER_JOURNALMODE_WAL
**
** The journalmode is set to the value specified if the change is allowed.
** The change may be disallowed for the following reasons:
**
**   *  An in-memory database can only have its journal_mode set to _OFF
**      or _MEMORY.
**
**   *  Temporary databases cannot have _WAL journalmode.
**
** The returned indicate the current (possibly updated) journal-mode.
*/
int sqlite3PagerSetJournalMode(Pager *pPager, int eMode){
  u8 eOld = pPager->journalMode;    /* Prior journalmode */

#ifdef SQLITE_DEBUG
  /* The print_pager_state() routine is intended to be used by the debugger
  ** only.  We invoke it once here to suppress a compiler warning. */
  print_pager_state(pPager);
#endif


  /* The eMode parameter is always valid */
  assert(      eMode==PAGER_JOURNALMODE_DELETE
            || eMode==PAGER_JOURNALMODE_TRUNCATE
            || eMode==PAGER_JOURNALMODE_PERSIST
            || eMode==PAGER_JOURNALMODE_OFF 
            || eMode==PAGER_JOURNALMODE_WAL 
            || eMode==PAGER_JOURNALMODE_MEMORY );

  /* This routine is only called from the OP_JournalMode opcode, and
  ** the logic there will never allow a temporary file to be changed
  ** to WAL mode.
  */
  assert( pPager->tempFile==0 || eMode!=PAGER_JOURNALMODE_WAL );

  /* Do allow the journalmode of an in-memory database to be set to
  ** anything other than MEMORY or OFF
  */
  if( MEMDB ){
    assert( eOld==PAGER_JOURNALMODE_MEMORY || eOld==PAGER_JOURNALMODE_OFF );
    if( eMode!=PAGER_JOURNALMODE_MEMORY && eMode!=PAGER_JOURNALMODE_OFF ){
      eMode = eOld;
    }
  }

  if( eMode!=eOld ){

    /* Change the journal mode. */
    assert( pPager->eState!=PAGER_ERROR );
    pPager->journalMode = (u8)eMode;

    /* When transistioning from TRUNCATE or PERSIST to any other journal
    ** mode except WAL, unless the pager is in locking_mode=exclusive mode,
    ** delete the journal file.
    */
    assert( (PAGER_JOURNALMODE_TRUNCATE & 5)==1 );
    assert( (PAGER_JOURNALMODE_PERSIST & 5)==1 );
    assert( (PAGER_JOURNALMODE_DELETE & 5)==0 );
    assert( (PAGER_JOURNALMODE_MEMORY & 5)==4 );
    assert( (PAGER_JOURNALMODE_OFF & 5)==0 );
    assert( (PAGER_JOURNALMODE_WAL & 5)==5 );

    assert( isOpen(pPager->fd) || pPager->exclusiveMode );
    if( !pPager->exclusiveMode && (eOld & 5)==1 && (eMode & 1)==0 ){

      /* In this case we would like to delete the journal file. If it is
      ** not possible, then that is not a problem. Deleting the journal file
      ** here is an optimization only.
      **
      ** Before deleting the journal file, obtain a RESERVED lock on the
      ** database file. This ensures that the journal file is not deleted
      ** while it is in use by some other client.
      */
      sqlite3OsClose(pPager->jfd);
      if( pPager->eLock>=RESERVED_LOCK ){
        sqlite3OsDelete(pPager->pVfs, pPager->zJournal, 0);
      }else{
        int rc = SQLITE_OK;
        int state = pPager->eState;
        assert( state==PAGER_OPEN || state==PAGER_READER );
        if( state==PAGER_OPEN ){
          rc = sqlite3PagerSharedLock(pPager);
        }
        if( pPager->eState==PAGER_READER ){
          assert( rc==SQLITE_OK );
          rc = pagerLockDb(pPager, RESERVED_LOCK);
        }
        if( rc==SQLITE_OK ){
          sqlite3OsDelete(pPager->pVfs, pPager->zJournal, 0);
        }
        if( rc==SQLITE_OK && state==PAGER_READER ){
          pagerUnlockDb(pPager, SHARED_LOCK);
        }else if( state==PAGER_OPEN ){
          pager_unlock(pPager);
        }
        assert( state==pPager->eState );
      }
    }
  }

  /* Return the new journal mode */
  return (int)pPager->journalMode;
}

/*
** Return the current journal mode.
*/
int sqlite3PagerGetJournalMode(Pager *pPager){
  return (int)pPager->journalMode;
}

/*
** Return TRUE if the pager is in a state where it is OK to change the
** journalmode.  Journalmode changes can only happen when the database
** is unmodified.
*/
int sqlite3PagerOkToChangeJournalMode(Pager *pPager){
  assert( assert_pager_state(pPager) );
  if( pPager->eState>=PAGER_WRITER_CACHEMOD ) return 0;
  if( NEVER(isOpen(pPager->jfd) && pPager->journalOff>0) ) return 0;
  return 1;
}

/*
** Get/set the size-limit used for persistent journal files.
**
** Setting the size limit to -1 means no limit is enforced.
** An attempt to set a limit smaller than -1 is a no-op.
*/
i64 sqlite3PagerJournalSizeLimit(Pager *pPager, i64 iLimit){
  if( iLimit>=-1 ){
    pPager->journalSizeLimit = iLimit;
  }
  return pPager->journalSizeLimit;
}

/*
** Return a pointer to the pPager->pBackup variable. The backup module
** in backup.c maintains the content of this variable. This module
** uses it opaquely as an argument to sqlite3BackupRestart() and
** sqlite3BackupUpdate() only.
*/
sqlite3_backup **sqlite3PagerBackupPtr(Pager *pPager){
  return &pPager->pBackup;
}

#ifndef SQLITE_OMIT_WAL
/*
** This function is called when the user invokes "PRAGMA checkpoint".
*/
int sqlite3PagerCheckpoint(Pager *pPager){
  int rc = SQLITE_OK;
  if( pPager->pWal ){
    u8 *zBuf = (u8 *)pPager->pTmpSpace;
    rc = sqlite3WalCheckpoint(pPager->pWal,
        (pPager->noSync ? 0 : pPager->sync_flags),
        pPager->pageSize, zBuf
    );
  }
  return rc;
}

int sqlite3PagerWalCallback(Pager *pPager){
  return sqlite3WalCallback(pPager->pWal);
}

/*
** Return true if the underlying VFS for the given pager supports the
** primitives necessary for write-ahead logging.
*/
int sqlite3PagerWalSupported(Pager *pPager){
  const sqlite3_io_methods *pMethods = pPager->fd->pMethods;
  return pMethods->iVersion>=2 && pMethods->xShmMap!=0;
}

/*
** The caller must be holding a SHARED lock on the database file to call
** this function.
**
** If the pager passed as the first argument is open on a real database
** file (not a temp file or an in-memory database), and the WAL file
** is not already open, make an attempt to open it now. If successful,
** return SQLITE_OK. If an error occurs or the VFS used by the pager does 
** not support the xShmXXX() methods, return an error code. *pbOpen is
** not modified in either case.
**
** If the pager is open on a temp-file (or in-memory database), or if
** the WAL file is already open, set *pbOpen to 1 and return SQLITE_OK
** without doing anything.
*/
int sqlite3PagerOpenWal(
  Pager *pPager,                  /* Pager object */
  int *pbOpen                     /* OUT: Set to true if call is a no-op */
){
  int rc = SQLITE_OK;             /* Return code */

  assert( assert_pager_state(pPager) );
  assert( pPager->eState==PAGER_OPEN   || pbOpen );
  assert( pPager->eState==PAGER_READER || !pbOpen );
  assert( pbOpen==0 || *pbOpen==0 );
  assert( pbOpen!=0 || (!pPager->tempFile && !pPager->pWal) );

  if( !pPager->tempFile && !pPager->pWal ){
    if( !sqlite3PagerWalSupported(pPager) ) return SQLITE_CANTOPEN;

    /* Close any rollback journal previously open */
    sqlite3OsClose(pPager->jfd);

    /* Open the connection to the log file. If this operation fails, 
    ** (e.g. due to malloc() failure), unlock the database file and 
    ** return an error code.
    */
    rc = sqlite3WalOpen(pPager->pVfs, pPager->fd, pPager->zWal, &pPager->pWal);
    if( rc==SQLITE_OK ){
      pPager->journalMode = PAGER_JOURNALMODE_WAL;
      pPager->eState = PAGER_OPEN;
    }
  }else{
    *pbOpen = 1;
  }

  return rc;
}

/*
** This function is called to close the connection to the log file prior
** to switching from WAL to rollback mode.
**
** Before closing the log file, this function attempts to take an 
** EXCLUSIVE lock on the database file. If this cannot be obtained, an
** error (SQLITE_BUSY) is returned and the log connection is not closed.
** If successful, the EXCLUSIVE lock is not released before returning.
*/
int sqlite3PagerCloseWal(Pager *pPager){
  int rc = SQLITE_OK;

  assert( pPager->journalMode==PAGER_JOURNALMODE_WAL );

  /* If the log file is not already open, but does exist in the file-system,
  ** it may need to be checkpointed before the connection can switch to
  ** rollback mode. Open it now so this can happen.
  */
  if( !pPager->pWal ){
    int logexists = 0;
    rc = pagerLockDb(pPager, SHARED_LOCK);
    if( rc==SQLITE_OK ){
      rc = sqlite3OsAccess(
          pPager->pVfs, pPager->zWal, SQLITE_ACCESS_EXISTS, &logexists
      );
    }
    if( rc==SQLITE_OK && logexists ){
      rc = sqlite3WalOpen(pPager->pVfs, pPager->fd,
                          pPager->zWal, &pPager->pWal);
    }
  }
    
  /* Checkpoint and close the log. Because an EXCLUSIVE lock is held on
  ** the database file, the log and log-summary files will be deleted.
  */
  if( rc==SQLITE_OK && pPager->pWal ){
    rc = pagerLockDb(pPager, EXCLUSIVE_LOCK);
    if( rc==SQLITE_OK ){
      rc = sqlite3WalClose(pPager->pWal,
                           (pPager->noSync ? 0 : pPager->sync_flags), 
        pPager->pageSize, (u8*)pPager->pTmpSpace
      );
      pPager->pWal = 0;
    }else{
      /* If we cannot get an EXCLUSIVE lock, downgrade the PENDING lock
      ** that we did get back to SHARED. */
      pagerUnlockDb(pPager, SQLITE_LOCK_SHARED);
    }
  }
  return rc;
}

#ifdef SQLITE_HAS_CODEC
/*
** This function is called by the wal module when writing page content
** into the log file.
**
** This function returns a pointer to a buffer containing the encrypted
** page content. If a malloc fails, this function may return NULL.
*/
void *sqlite3PagerCodec(PgHdr *pPg){
  void *aData = 0;
  CODEC2(pPg->pPager, pPg->pData, pPg->pgno, 6, return 0, aData);
  return aData;
}
#endif /* SQLITE_HAS_CODEC */

#endif /* !SQLITE_OMIT_WAL */

#endif /* SQLITE_OMIT_DISKIO */<|MERGE_RESOLUTION|>--- conflicted
+++ resolved
@@ -2730,13 +2730,9 @@
     rc = readMasterJournal(pPager->jfd, zMaster, pPager->pVfs->mxPathname+1);
     testcase( rc!=SQLITE_OK );
   }
-<<<<<<< HEAD
-  if( rc==SQLITE_OK && pPager->noSync==0 && pPager->state>=PAGER_EXCLUSIVE ){
-=======
   if( rc==SQLITE_OK && !pPager->noSync 
    && (pPager->eState>=PAGER_WRITER_DBMOD || pPager->eState==PAGER_OPEN)
   ){
->>>>>>> 89bd82ae
     rc = sqlite3OsSync(pPager->fd, pPager->sync_flags);
   }
   if( rc==SQLITE_OK ){
@@ -3896,7 +3892,6 @@
   if( rc==SQLITE_OK && pPager->dbSize>pPager->dbHintSize ){
     sqlite3_int64 szFile = pPager->pageSize * (sqlite3_int64)pPager->dbSize;
     sqlite3OsFileControl(pPager->fd, SQLITE_FCNTL_SIZE_HINT, &szFile);
-    pPager->dbHintSize = pPager->dbSize;
   }
 #endif
 
@@ -3909,6 +3904,7 @@
   ){
     sqlite3_int64 szFile = pPager->pageSize * (sqlite3_int64)pPager->dbSize;
     sqlite3OsFileControl(pPager->fd, SQLITE_FCNTL_SIZE_HINT, &szFile);
+    pPager->dbHintSize = pPager->dbSize;
   }
 
   while( rc==SQLITE_OK && pList ){
@@ -4147,7 +4143,7 @@
     sqlite3PcacheMakeClean(pPg);
   }
 
-  return pager_error(pPager, rc); 
+  return pager_error(pPager, rc);
 }
 
 
