--- conflicted
+++ resolved
@@ -1495,14 +1495,10 @@
 #define SQLITE_QueryOnly      0x00100000  /* Disable database changes */
 #define SQLITE_CellSizeCk     0x00200000  /* Check btree cell sizes on load */
 #define SQLITE_Fts3Tokenizer  0x00400000  /* Enable fts3_tokenizer(2) */
-<<<<<<< HEAD
-#define SQLITE_EnableQPSG     0x00800000  /* Query Planner Stability Guarantee */
-#define SQLITE_NoopUpdate     0x01000000  /* UPDATE operations are no-ops */
-=======
 #define SQLITE_EnableQPSG     0x00800000  /* Query Planner Stability Guarantee*/
 #define SQLITE_TriggerEQP     0x01000000  /* Show trigger EXPLAIN QUERY PLAN */
 
->>>>>>> 908803f5
+#define SQLITE_NoopUpdate     0x01000000  /* UPDATE operations are no-ops */
 /* Flags used only if debugging */
 #ifdef SQLITE_DEBUG
 #define SQLITE_SqlTrace       0x08000000  /* Debug print SQL as it executes */
