--- conflicted
+++ resolved
@@ -928,14 +928,10 @@
 ** pointer to it.
 */
 void *sqlite3_user_data(sqlite3_context *p){
-<<<<<<< HEAD
-=======
 #ifdef SQLITE_ENABLE_API_ARMOR
   if( p==0 ) return 0;
-#else
+#endif
   assert( p && p->pFunc );
-#endif
->>>>>>> dcf76a8b
   return p->pFunc->pUserData;
 }
 
