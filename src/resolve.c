/*
** 2008 August 18
**
** The author disclaims copyright to this source code.  In place of
** a legal notice, here is a blessing:
**
**    May you do good and not evil.
**    May you find forgiveness for yourself and forgive others.
**    May you share freely, never taking more than you give.
**
*************************************************************************
**
** This file contains routines used for walking the parser tree and
** resolve all identifiers by associating them with a particular
** table and column.
*/
#include "sqliteInt.h"

/*
** Walk the expression tree pExpr and increase the aggregate function
** depth (the Expr.op2 field) by N on every TK_AGG_FUNCTION node.
** This needs to occur when copying a TK_AGG_FUNCTION node from an
** outer query into an inner subquery.
**
** incrAggFunctionDepth(pExpr,n) is the main routine.  incrAggDepth(..)
** is a helper function - a callback for the tree walker.
*/
static int incrAggDepth(Walker *pWalker, Expr *pExpr){
  if( pExpr->op==TK_AGG_FUNCTION ) pExpr->op2 += pWalker->u.n;
  return WRC_Continue;
}
static void incrAggFunctionDepth(Expr *pExpr, int N){
  if( N>0 ){
    Walker w;
    memset(&w, 0, sizeof(w));
    w.xExprCallback = incrAggDepth;
    w.u.n = N;
    sqlite3WalkExpr(&w, pExpr);
  }
}

/*
** Turn the pExpr expression into an alias for the iCol-th column of the
** result set in pEList.
**
** If the reference is followed by a COLLATE operator, then make sure
** the COLLATE operator is preserved.  For example:
**
**     SELECT a+b, c+d FROM t1 ORDER BY 1 COLLATE nocase;
**
** Should be transformed into:
**
**     SELECT a+b, c+d FROM t1 ORDER BY (a+b) COLLATE nocase;
**
** The nSubquery parameter specifies how many levels of subquery the
** alias is removed from the original expression.  The usual value is
** zero but it might be more if the alias is contained within a subquery
** of the original expression.  The Expr.op2 field of TK_AGG_FUNCTION
** structures must be increased by the nSubquery amount.
*/
static void resolveAlias(
  Parse *pParse,         /* Parsing context */
  ExprList *pEList,      /* A result set */
  int iCol,              /* A column in the result set.  0..pEList->nExpr-1 */
  Expr *pExpr,           /* Transform this into an alias to the result set */
  const char *zType,     /* "GROUP" or "ORDER" or "" */
  int nSubquery          /* Number of subqueries that the label is moving */
){
  Expr *pOrig;           /* The iCol-th column of the result set */
  Expr *pDup;            /* Copy of pOrig */
  sqlite3 *db;           /* The database connection */

  assert( iCol>=0 && iCol<pEList->nExpr );
  pOrig = pEList->a[iCol].pExpr;
  assert( pOrig!=0 );
  db = pParse->db;
  pDup = sqlite3ExprDup(db, pOrig, 0);
  if( pDup!=0 ){
    if( zType[0]!='G' ) incrAggFunctionDepth(pDup, nSubquery);
    if( pExpr->op==TK_COLLATE ){
      pDup = sqlite3ExprAddCollateString(pParse, pDup, pExpr->u.zToken);
    }
    ExprSetProperty(pDup, EP_Alias);

    /* Before calling sqlite3ExprDelete(), set the EP_Static flag. This 
    ** prevents ExprDelete() from deleting the Expr structure itself,
    ** allowing it to be repopulated by the memcpy() on the following line.
    ** The pExpr->u.zToken might point into memory that will be freed by the
    ** sqlite3DbFree(db, pDup) on the last line of this block, so be sure to
    ** make a copy of the token before doing the sqlite3DbFree().
    */
    ExprSetProperty(pExpr, EP_Static);
    sqlite3ExprDelete(db, pExpr);
    memcpy(pExpr, pDup, sizeof(*pExpr));
    if( !ExprHasProperty(pExpr, EP_IntValue) && pExpr->u.zToken!=0 ){
      assert( (pExpr->flags & (EP_Reduced|EP_TokenOnly))==0 );
      pExpr->u.zToken = sqlite3DbStrDup(db, pExpr->u.zToken);
      pExpr->flags |= EP_MemToken;
    }
    sqlite3DbFree(db, pDup);
  }
  ExprSetProperty(pExpr, EP_Alias);
}


/*
** Return TRUE if the name zCol occurs anywhere in the USING clause.
**
** Return FALSE if the USING clause is NULL or if it does not contain
** zCol.
*/
static int nameInUsingClause(IdList *pUsing, const char *zCol){
  if( pUsing ){
    int k;
    for(k=0; k<pUsing->nId; k++){
      if( sqlite3StrICmp(pUsing->a[k].zName, zCol)==0 ) return 1;
    }
  }
  return 0;
}

/*
** Subqueries stores the original database, table and column names for their
** result sets in ExprList.a[].zSpan, in the form "DATABASE.TABLE.COLUMN".
** Check to see if the zSpan given to this routine matches the zDb, zTab,
** and zCol.  If any of zDb, zTab, and zCol are NULL then those fields will
** match anything.
*/
int sqlite3MatchSpanName(
  const char *zSpan,
  const char *zCol,
  const char *zTab,
  const char *zDb
){
  int n;
  for(n=0; ALWAYS(zSpan[n]) && zSpan[n]!='.'; n++){}
  if( zDb && (sqlite3StrNICmp(zSpan, zDb, n)!=0 || zDb[n]!=0) ){
    return 0;
  }
  zSpan += n+1;
  for(n=0; ALWAYS(zSpan[n]) && zSpan[n]!='.'; n++){}
  if( zTab && (sqlite3StrNICmp(zSpan, zTab, n)!=0 || zTab[n]!=0) ){
    return 0;
  }
  zSpan += n+1;
  if( zCol && sqlite3StrICmp(zSpan, zCol)!=0 ){
    return 0;
  }
  return 1;
}

/*
** Given the name of a column of the form X.Y.Z or Y.Z or just Z, look up
** that name in the set of source tables in pSrcList and make the pExpr 
** expression node refer back to that source column.  The following changes
** are made to pExpr:
**
**    pExpr->iDb           Set the index in db->aDb[] of the database X
**                         (even if X is implied).
**    pExpr->iTable        Set to the cursor number for the table obtained
**                         from pSrcList.
**    pExpr->y.pTab        Points to the Table structure of X.Y (even if
**                         X and/or Y are implied.)
**    pExpr->iColumn       Set to the column number within the table.
**    pExpr->op            Set to TK_COLUMN.
**    pExpr->pLeft         Any expression this points to is deleted
**    pExpr->pRight        Any expression this points to is deleted.
**
** The zDb variable is the name of the database (the "X").  This value may be
** NULL meaning that name is of the form Y.Z or Z.  Any available database
** can be used.  The zTable variable is the name of the table (the "Y").  This
** value can be NULL if zDb is also NULL.  If zTable is NULL it
** means that the form of the name is Z and that columns from any table
** can be used.
**
** If the name cannot be resolved unambiguously, leave an error message
** in pParse and return WRC_Abort.  Return WRC_Prune on success.
*/
static int lookupName(
  Parse *pParse,       /* The parsing context */
  const char *zDb,     /* Name of the database containing table, or NULL */
  const char *zTab,    /* Name of table containing column, or NULL */
  const char *zCol,    /* Name of the column. */
  NameContext *pNC,    /* The name context used to resolve the name */
  Expr *pExpr          /* Make this EXPR node point to the selected column */
){
  int i, j;                         /* Loop counters */
  int cnt = 0;                      /* Number of matching column names */
  int cntTab = 0;                   /* Number of matching table names */
  int nSubquery = 0;                /* How many levels of subquery */
  sqlite3 *db = pParse->db;         /* The database connection */
  struct SrcList_item *pItem;       /* Use for looping over pSrcList items */
  struct SrcList_item *pMatch = 0;  /* The matching pSrcList item */
  NameContext *pTopNC = pNC;        /* First namecontext in the list */
  Schema *pSchema = 0;              /* Schema of the expression */
  int eNewExprOp = TK_COLUMN;       /* New value for pExpr->op on success */
  Table *pTab = 0;                  /* Table hold the row */
  Column *pCol;                     /* A column of pTab */

  assert( pNC );     /* the name context cannot be NULL. */
  assert( zCol );    /* The Z in X.Y.Z cannot be NULL */
  assert( !ExprHasProperty(pExpr, EP_TokenOnly|EP_Reduced) );

  /* Initialize the node to no-match */
  pExpr->iTable = -1;
  ExprSetVVAProperty(pExpr, EP_NoReduce);

  /* Translate the schema name in zDb into a pointer to the corresponding
  ** schema.  If not found, pSchema will remain NULL and nothing will match
  ** resulting in an appropriate error message toward the end of this routine
  */
  if( zDb ){
    testcase( pNC->ncFlags & NC_PartIdx );
    testcase( pNC->ncFlags & NC_IsCheck );
    if( (pNC->ncFlags & (NC_PartIdx|NC_IsCheck))!=0 ){
      /* Silently ignore database qualifiers inside CHECK constraints and
      ** partial indices.  Do not raise errors because that might break
      ** legacy and because it does not hurt anything to just ignore the
      ** database name. */
      zDb = 0;
    }else{
      for(i=0; i<db->nDb; i++){
        assert( db->aDb[i].zDbSName );
        if( sqlite3StrICmp(db->aDb[i].zDbSName,zDb)==0 ){
          pSchema = db->aDb[i].pSchema;
          break;
        }
      }
    }
  }

  /* Start at the inner-most context and move outward until a match is found */
  assert( pNC && cnt==0 );
  do{
    ExprList *pEList;
    SrcList *pSrcList = pNC->pSrcList;

    if( pSrcList ){
      for(i=0, pItem=pSrcList->a; i<pSrcList->nSrc; i++, pItem++){
        pTab = pItem->pTab;
        assert( pTab!=0 && pTab->zName!=0 );
        assert( pTab->nCol>0 );
        if( pItem->pSelect && (pItem->pSelect->selFlags & SF_NestedFrom)!=0 ){
          int hit = 0;
          pEList = pItem->pSelect->pEList;
          for(j=0; j<pEList->nExpr; j++){
            if( sqlite3MatchSpanName(pEList->a[j].zSpan, zCol, zTab, zDb) ){
              cnt++;
              cntTab = 2;
              pMatch = pItem;
              pExpr->iColumn = j;
              hit = 1;
            }
          }
          if( hit || zTab==0 ) continue;
        }
        if( zDb && pTab->pSchema!=pSchema ){
          continue;
        }
        if( zTab ){
          const char *zTabName = pItem->zAlias ? pItem->zAlias : pTab->zName;
          assert( zTabName!=0 );
          if( sqlite3StrICmp(zTabName, zTab)!=0 ){
            continue;
          }
          if( IN_RENAME_OBJECT && pItem->zAlias ){
            sqlite3RenameTokenRemap(pParse, 0, (void*)&pExpr->y.pTab);
          }
        }
        if( 0==(cntTab++) ){
          pMatch = pItem;
        }
        for(j=0, pCol=pTab->aCol; j<pTab->nCol; j++, pCol++){
          if( sqlite3StrICmp(pCol->zName, zCol)==0 ){
            /* If there has been exactly one prior match and this match
            ** is for the right-hand table of a NATURAL JOIN or is in a 
            ** USING clause, then skip this match.
            */
            if( cnt==1 ){
              if( pItem->fg.jointype & JT_NATURAL ) continue;
              if( nameInUsingClause(pItem->pUsing, zCol) ) continue;
            }
            cnt++;
            pMatch = pItem;
            /* Substitute the rowid (column -1) for the INTEGER PRIMARY KEY */
            pExpr->iColumn = j==pTab->iPKey ? -1 : (i16)j;
            break;
          }
        }
      }
      if( pMatch ){
        pExpr->iTable = pMatch->iCursor;
        pExpr->y.pTab = pMatch->pTab;
        /* RIGHT JOIN not (yet) supported */
        assert( (pMatch->fg.jointype & JT_RIGHT)==0 );
        if( (pMatch->fg.jointype & JT_LEFT)!=0 ){
          ExprSetProperty(pExpr, EP_CanBeNull);
        }
        pSchema = pExpr->y.pTab->pSchema;
      }
    } /* if( pSrcList ) */

#if !defined(SQLITE_OMIT_TRIGGER) || !defined(SQLITE_OMIT_UPSERT)
    /* If we have not already resolved the name, then maybe 
    ** it is a new.* or old.* trigger argument reference.  Or
    ** maybe it is an excluded.* from an upsert.
    */
    if( zDb==0 && zTab!=0 && cntTab==0 ){
      pTab = 0;
#ifndef SQLITE_OMIT_TRIGGER
      if( pParse->pTriggerTab!=0 ){
        int op = pParse->eTriggerOp;
        assert( op==TK_DELETE || op==TK_UPDATE || op==TK_INSERT );
        if( op!=TK_DELETE && sqlite3StrICmp("new",zTab) == 0 ){
          pExpr->iTable = 1;
          pTab = pParse->pTriggerTab;
        }else if( op!=TK_INSERT && sqlite3StrICmp("old",zTab)==0 ){
          pExpr->iTable = 0;
          pTab = pParse->pTriggerTab;
        }
      }
#endif /* SQLITE_OMIT_TRIGGER */
#ifndef SQLITE_OMIT_UPSERT
      if( (pNC->ncFlags & NC_UUpsert)!=0 ){
        Upsert *pUpsert = pNC->uNC.pUpsert;
        if( pUpsert && sqlite3StrICmp("excluded",zTab)==0 ){
          pTab = pUpsert->pUpsertSrc->a[0].pTab;
          pExpr->iTable = 2;
        }
      }
#endif /* SQLITE_OMIT_UPSERT */

      if( pTab ){ 
        int iCol;
        pSchema = pTab->pSchema;
        cntTab++;
        for(iCol=0, pCol=pTab->aCol; iCol<pTab->nCol; iCol++, pCol++){
          if( sqlite3StrICmp(pCol->zName, zCol)==0 ){
            if( iCol==pTab->iPKey ){
              iCol = -1;
            }
            break;
          }
        }
        if( iCol>=pTab->nCol && sqlite3IsRowid(zCol) && VisibleRowid(pTab) ){
          /* IMP: R-51414-32910 */
          iCol = -1;
        }
        if( iCol<pTab->nCol ){
          cnt++;
#ifndef SQLITE_OMIT_UPSERT
          if( pExpr->iTable==2 ){
            testcase( iCol==(-1) );
            if( IN_RENAME_OBJECT ){
              pExpr->iColumn = iCol;
              pExpr->y.pTab = pTab;
              eNewExprOp = TK_COLUMN;
            }else{
              pExpr->iTable = pNC->uNC.pUpsert->regData + iCol;
              eNewExprOp = TK_REGISTER;
              ExprSetProperty(pExpr, EP_Alias);
            }
          }else
#endif /* SQLITE_OMIT_UPSERT */
          {
#ifndef SQLITE_OMIT_TRIGGER
            if( iCol<0 ){
              pExpr->affinity = SQLITE_AFF_INTEGER;
            }else if( pExpr->iTable==0 ){
              testcase( iCol==31 );
              testcase( iCol==32 );
              pParse->oldmask |= (iCol>=32 ? 0xffffffff : (((u32)1)<<iCol));
            }else{
              testcase( iCol==31 );
              testcase( iCol==32 );
              pParse->newmask |= (iCol>=32 ? 0xffffffff : (((u32)1)<<iCol));
            }
            pExpr->y.pTab = pTab;
            pExpr->iColumn = (i16)iCol;
            eNewExprOp = TK_TRIGGER;
#endif /* SQLITE_OMIT_TRIGGER */
          }
        }
      }
    }
#endif /* !defined(SQLITE_OMIT_TRIGGER) || !defined(SQLITE_OMIT_UPSERT) */

    /*
    ** Perhaps the name is a reference to the ROWID
    */
    if( cnt==0
     && cntTab==1
     && pMatch
     && (pNC->ncFlags & NC_IdxExpr)==0
     && sqlite3IsRowid(zCol)
     && VisibleRowid(pMatch->pTab)
    ){
      cnt = 1;
      pExpr->iColumn = -1;
      pExpr->affinity = SQLITE_AFF_INTEGER;
    }

    /*
    ** If the input is of the form Z (not Y.Z or X.Y.Z) then the name Z
    ** might refer to an result-set alias.  This happens, for example, when
    ** we are resolving names in the WHERE clause of the following command:
    **
    **     SELECT a+b AS x FROM table WHERE x<10;
    **
    ** In cases like this, replace pExpr with a copy of the expression that
    ** forms the result set entry ("a+b" in the example) and return immediately.
    ** Note that the expression in the result set should have already been
    ** resolved by the time the WHERE clause is resolved.
    **
    ** The ability to use an output result-set column in the WHERE, GROUP BY,
    ** or HAVING clauses, or as part of a larger expression in the ORDER BY
    ** clause is not standard SQL.  This is a (goofy) SQLite extension, that
    ** is supported for backwards compatibility only. Hence, we issue a warning
    ** on sqlite3_log() whenever the capability is used.
    */
    if( (pNC->ncFlags & NC_UEList)!=0
     && cnt==0
     && zTab==0
    ){
      pEList = pNC->uNC.pEList;
      assert( pEList!=0 );
      for(j=0; j<pEList->nExpr; j++){
        char *zAs = pEList->a[j].zName;
        if( zAs!=0 && sqlite3StrICmp(zAs, zCol)==0 ){
          Expr *pOrig;
          assert( pExpr->pLeft==0 && pExpr->pRight==0 );
          assert( pExpr->x.pList==0 );
          assert( pExpr->x.pSelect==0 );
          pOrig = pEList->a[j].pExpr;
          if( (pNC->ncFlags&NC_AllowAgg)==0 && ExprHasProperty(pOrig, EP_Agg) ){
            sqlite3ErrorMsg(pParse, "misuse of aliased aggregate %s", zAs);
            return WRC_Abort;
          }
          if( sqlite3ExprVectorSize(pOrig)!=1 ){
            sqlite3ErrorMsg(pParse, "row value misused");
            return WRC_Abort;
          }
          resolveAlias(pParse, pEList, j, pExpr, "", nSubquery);
          cnt = 1;
          pMatch = 0;
          assert( zTab==0 && zDb==0 );
          if( IN_RENAME_OBJECT ){
            sqlite3RenameTokenRemap(pParse, 0, (void*)pExpr);
          }
          goto lookupname_end;
        }
      } 
    }

    /* Advance to the next name context.  The loop will exit when either
    ** we have a match (cnt>0) or when we run out of name contexts.
    */
    if( cnt ) break;
    pNC = pNC->pNext;
    nSubquery++;
  }while( pNC );


  /*
  ** If X and Y are NULL (in other words if only the column name Z is
  ** supplied) and the value of Z is enclosed in double-quotes, then
  ** Z is a string literal if it doesn't match any column names.  In that
  ** case, we need to return right away and not make any changes to
  ** pExpr.
  **
  ** Because no reference was made to outer contexts, the pNC->nRef
  ** fields are not changed in any context.
  */
  if( cnt==0 && zTab==0 ){
    assert( pExpr->op==TK_ID );
    if( ExprHasProperty(pExpr,EP_DblQuoted) ){
      pExpr->op = TK_STRING;
      pExpr->y.pTab = 0;
      return WRC_Prune;
    }
    if( sqlite3ExprIdToTrueFalse(pExpr) ){
      return WRC_Prune;
    }
  }

  /*
  ** cnt==0 means there was not match.  cnt>1 means there were two or
  ** more matches.  Either way, we have an error.
  */
  if( cnt!=1 ){
    const char *zErr;
    zErr = cnt==0 ? "no such column" : "ambiguous column name";
    if( zDb ){
      sqlite3ErrorMsg(pParse, "%s: %s.%s.%s", zErr, zDb, zTab, zCol);
    }else if( zTab ){
      sqlite3ErrorMsg(pParse, "%s: %s.%s", zErr, zTab, zCol);
    }else{
      sqlite3ErrorMsg(pParse, "%s: %s", zErr, zCol);
    }
    pParse->checkSchema = 1;
    pTopNC->nErr++;
  }

  /* If a column from a table in pSrcList is referenced, then record
  ** this fact in the pSrcList.a[].colUsed bitmask.  Column 0 causes
  ** bit 0 to be set.  Column 1 sets bit 1.  And so forth.  If the
  ** column number is greater than the number of bits in the bitmask
  ** then set the high-order bit of the bitmask.
  */
  if( pExpr->iColumn>=0 && pMatch!=0 ){
    int n = pExpr->iColumn;
    testcase( n==BMS-1 );
    if( n>=BMS ){
      n = BMS-1;
    }
    assert( pMatch->iCursor==pExpr->iTable );
    pMatch->colUsed |= ((Bitmask)1)<<n;
  }

  /* Clean up and return
  */
  sqlite3ExprDelete(db, pExpr->pLeft);
  pExpr->pLeft = 0;
  sqlite3ExprDelete(db, pExpr->pRight);
  pExpr->pRight = 0;
  pExpr->op = eNewExprOp;
  ExprSetProperty(pExpr, EP_Leaf);
lookupname_end:
  if( cnt==1 ){
    assert( pNC!=0 );
    if( !ExprHasProperty(pExpr, EP_Alias) ){
      sqlite3AuthRead(pParse, pExpr, pSchema, pNC->pSrcList);
    }
    /* Increment the nRef value on all name contexts from TopNC up to
    ** the point where the name matched. */
    for(;;){
      assert( pTopNC!=0 );
      pTopNC->nRef++;
      if( pTopNC==pNC ) break;
      pTopNC = pTopNC->pNext;
    }
    return WRC_Prune;
  } else {
    return WRC_Abort;
  }
}

/*
** Allocate and return a pointer to an expression to load the column iCol
** from datasource iSrc in SrcList pSrc.
*/
Expr *sqlite3CreateColumnExpr(sqlite3 *db, SrcList *pSrc, int iSrc, int iCol){
  Expr *p = sqlite3ExprAlloc(db, TK_COLUMN, 0, 0);
  if( p ){
    struct SrcList_item *pItem = &pSrc->a[iSrc];
    p->y.pTab = pItem->pTab;
    p->iTable = pItem->iCursor;
    if( p->y.pTab->iPKey==iCol ){
      p->iColumn = -1;
    }else{
      p->iColumn = (ynVar)iCol;
      testcase( iCol==BMS );
      testcase( iCol==BMS-1 );
      pItem->colUsed |= ((Bitmask)1)<<(iCol>=BMS ? BMS-1 : iCol);
    }
  }
  return p;
}

/*
** Report an error that an expression is not valid for some set of
** pNC->ncFlags values determined by validMask.
*/
static void notValid(
  Parse *pParse,       /* Leave error message here */
  NameContext *pNC,    /* The name context */
  const char *zMsg,    /* Type of error */
  int validMask        /* Set of contexts for which prohibited */
){
  assert( (validMask&~(NC_IsCheck|NC_PartIdx|NC_IdxExpr))==0 );
  if( (pNC->ncFlags & validMask)!=0 ){
    const char *zIn = "partial index WHERE clauses";
    if( pNC->ncFlags & NC_IdxExpr )      zIn = "index expressions";
#ifndef SQLITE_OMIT_CHECK
    else if( pNC->ncFlags & NC_IsCheck ) zIn = "CHECK constraints";
#endif
    sqlite3ErrorMsg(pParse, "%s prohibited in %s", zMsg, zIn);
  }
}

/*
** Expression p should encode a floating point value between 1.0 and 0.0.
** Return 1024 times this value.  Or return -1 if p is not a floating point
** value between 1.0 and 0.0.
*/
static int exprProbability(Expr *p){
  double r = -1.0;
  if( p->op!=TK_FLOAT ) return -1;
  sqlite3AtoF(p->u.zToken, &r, sqlite3Strlen30(p->u.zToken), SQLITE_UTF8);
  assert( r>=0.0 );
  if( r>1.0 ) return -1;
  return (int)(r*134217728.0);
}

/*
** This routine is callback for sqlite3WalkExpr().
**
** Resolve symbolic names into TK_COLUMN operators for the current
** node in the expression tree.  Return 0 to continue the search down
** the tree or 2 to abort the tree walk.
**
** This routine also does error checking and name resolution for
** function names.  The operator for aggregate functions is changed
** to TK_AGG_FUNCTION.
*/
static int resolveExprStep(Walker *pWalker, Expr *pExpr){
  NameContext *pNC;
  Parse *pParse;

  pNC = pWalker->u.pNC;
  assert( pNC!=0 );
  pParse = pNC->pParse;
  assert( pParse==pWalker->pParse );

#ifndef NDEBUG
  if( pNC->pSrcList && pNC->pSrcList->nAlloc>0 ){
    SrcList *pSrcList = pNC->pSrcList;
    int i;
    for(i=0; i<pNC->pSrcList->nSrc; i++){
      assert( pSrcList->a[i].iCursor>=0 && pSrcList->a[i].iCursor<pParse->nTab);
    }
  }
#endif
  switch( pExpr->op ){

#if defined(SQLITE_ENABLE_UPDATE_DELETE_LIMIT) && !defined(SQLITE_OMIT_SUBQUERY)
    /* The special operator TK_ROW means use the rowid for the first
    ** column in the FROM clause.  This is used by the LIMIT and ORDER BY
    ** clause processing on UPDATE and DELETE statements.
    */
    case TK_ROW: {
      SrcList *pSrcList = pNC->pSrcList;
      struct SrcList_item *pItem;
      assert( pSrcList && pSrcList->nSrc==1 );
      pItem = pSrcList->a;
      assert( HasRowid(pItem->pTab) && pItem->pTab->pSelect==0 );
      pExpr->op = TK_COLUMN;
      pExpr->y.pTab = pItem->pTab;
      pExpr->iTable = pItem->iCursor;
      pExpr->iColumn = -1;
      pExpr->affinity = SQLITE_AFF_INTEGER;
      break;
    }
#endif /* defined(SQLITE_ENABLE_UPDATE_DELETE_LIMIT)
          && !defined(SQLITE_OMIT_SUBQUERY) */

    /* A column name:                    ID
    ** Or table name and column name:    ID.ID
    ** Or a database, table and column:  ID.ID.ID
    **
    ** The TK_ID and TK_OUT cases are combined so that there will only
    ** be one call to lookupName().  Then the compiler will in-line 
    ** lookupName() for a size reduction and performance increase.
    */
    case TK_ID:
    case TK_DOT: {
      const char *zColumn;
      const char *zTable;
      const char *zDb;
      Expr *pRight;

      if( pExpr->op==TK_ID ){
        zDb = 0;
        zTable = 0;
        zColumn = pExpr->u.zToken;
      }else{
        Expr *pLeft = pExpr->pLeft;
        notValid(pParse, pNC, "the \".\" operator", NC_IdxExpr);
        pRight = pExpr->pRight;
        if( pRight->op==TK_ID ){
          zDb = 0;
        }else{
          assert( pRight->op==TK_DOT );
          zDb = pLeft->u.zToken;
          pLeft = pRight->pLeft;
          pRight = pRight->pRight;
        }
        zTable = pLeft->u.zToken;
        zColumn = pRight->u.zToken;
        if( IN_RENAME_OBJECT ){
          sqlite3RenameTokenRemap(pParse, (void*)pExpr, (void*)pRight);
<<<<<<< HEAD
        }
        if( IN_RENAME_OBJECT ){
          sqlite3RenameTokenRemap(pParse, (void*)&pExpr->y.pTab, (void*)pLeft);
=======
          sqlite3RenameTokenRemap(pParse, (void*)&pExpr->pTab, (void*)pLeft);
>>>>>>> 504eba5f
        }
      }
      return lookupName(pParse, zDb, zTable, zColumn, pNC, pExpr);
    }

    /* Resolve function names
    */
    case TK_FUNCTION: {
      ExprList *pList = pExpr->x.pList;    /* The argument list */
      int n = pList ? pList->nExpr : 0;    /* Number of arguments */
      int no_such_func = 0;       /* True if no such function exists */
      int wrong_num_args = 0;     /* True if wrong number of arguments */
      int is_agg = 0;             /* True if is an aggregate function */
      int nId;                    /* Number of characters in function name */
      const char *zId;            /* The function name. */
      FuncDef *pDef;              /* Information about the function */
      u8 enc = ENC(pParse->db);   /* The database encoding */

      assert( !ExprHasProperty(pExpr, EP_xIsSelect) );
      zId = pExpr->u.zToken;
      nId = sqlite3Strlen30(zId);
      pDef = sqlite3FindFunction(pParse->db, zId, n, enc, 0);
      if( pDef==0 ){
        pDef = sqlite3FindFunction(pParse->db, zId, -2, enc, 0);
        if( pDef==0 ){
          no_such_func = 1;
        }else{
          wrong_num_args = 1;
        }
      }else{
        is_agg = pDef->xFinalize!=0;
        if( pDef->funcFlags & SQLITE_FUNC_UNLIKELY ){
          ExprSetProperty(pExpr, EP_Unlikely|EP_Skip);
          if( n==2 ){
            pExpr->iTable = exprProbability(pList->a[1].pExpr);
            if( pExpr->iTable<0 ){
              sqlite3ErrorMsg(pParse,
                "second argument to likelihood() must be a "
                "constant between 0.0 and 1.0");
              pNC->nErr++;
            }
          }else{
            /* EVIDENCE-OF: R-61304-29449 The unlikely(X) function is
            ** equivalent to likelihood(X, 0.0625).
            ** EVIDENCE-OF: R-01283-11636 The unlikely(X) function is
            ** short-hand for likelihood(X,0.0625).
            ** EVIDENCE-OF: R-36850-34127 The likely(X) function is short-hand
            ** for likelihood(X,0.9375).
            ** EVIDENCE-OF: R-53436-40973 The likely(X) function is equivalent
            ** to likelihood(X,0.9375). */
            /* TUNING: unlikely() probability is 0.0625.  likely() is 0.9375 */
            pExpr->iTable = pDef->zName[0]=='u' ? 8388608 : 125829120;
          }             
        }
#ifndef SQLITE_OMIT_AUTHORIZATION
        {
          int auth = sqlite3AuthCheck(pParse, SQLITE_FUNCTION, 0,pDef->zName,0);
          if( auth!=SQLITE_OK ){
            if( auth==SQLITE_DENY ){
              sqlite3ErrorMsg(pParse, "not authorized to use function: %s",
                                      pDef->zName);
              pNC->nErr++;
            }
            pExpr->op = TK_NULL;
            return WRC_Prune;
          }
        }
#endif
        if( pDef->funcFlags & (SQLITE_FUNC_CONSTANT|SQLITE_FUNC_SLOCHNG) ){
          /* For the purposes of the EP_ConstFunc flag, date and time
          ** functions and other functions that change slowly are considered
          ** constant because they are constant for the duration of one query */
          ExprSetProperty(pExpr,EP_ConstFunc);
        }
        if( (pDef->funcFlags & SQLITE_FUNC_CONSTANT)==0 ){
          /* Date/time functions that use 'now', and other functions like
          ** sqlite_version() that might change over time cannot be used
          ** in an index. */
          notValid(pParse, pNC, "non-deterministic functions",
                   NC_IdxExpr|NC_PartIdx);
        }
      }

      if( 0==IN_RENAME_OBJECT ){
#ifndef SQLITE_OMIT_WINDOWFUNC
        assert( is_agg==0 || (pDef->funcFlags & SQLITE_FUNC_MINMAX)
          || (pDef->xValue==0 && pDef->xInverse==0)
          || (pDef->xValue && pDef->xInverse && pDef->xSFunc && pDef->xFinalize)
        );
        if( pDef && pDef->xValue==0 && ExprHasProperty(pExpr, EP_WinFunc) ){
          sqlite3ErrorMsg(pParse, 
              "%.*s() may not be used as a window function", nId, zId
          );
          pNC->nErr++;
        }else if( 
              (is_agg && (pNC->ncFlags & NC_AllowAgg)==0)
           || (is_agg && (pDef->funcFlags&SQLITE_FUNC_WINDOW) && !pExpr->y.pWin)
           || (is_agg && pExpr->y.pWin && (pNC->ncFlags & NC_AllowWin)==0)
        ){
          const char *zType;
          if( (pDef->funcFlags & SQLITE_FUNC_WINDOW) || pExpr->y.pWin ){
            zType = "window";
          }else{
            zType = "aggregate";
          }
          sqlite3ErrorMsg(pParse, "misuse of %s function %.*s()",zType,nId,zId);
          pNC->nErr++;
          is_agg = 0;
        }
#else
        if( (is_agg && (pNC->ncFlags & NC_AllowAgg)==0) ){
          sqlite3ErrorMsg(pParse,"misuse of aggregate function %.*s()",nId,zId);
          pNC->nErr++;
          is_agg = 0;
        }
#endif
        else if( no_such_func && pParse->db->init.busy==0
#ifdef SQLITE_ENABLE_UNKNOWN_SQL_FUNCTION
                  && pParse->explain==0
#endif
        ){
          sqlite3ErrorMsg(pParse, "no such function: %.*s", nId, zId);
          pNC->nErr++;
        }else if( wrong_num_args ){
          sqlite3ErrorMsg(pParse,"wrong number of arguments to function %.*s()",
               nId, zId);
          pNC->nErr++;
        }
        if( is_agg ){
#ifndef SQLITE_OMIT_WINDOWFUNC
          pNC->ncFlags &= ~(pExpr->y.pWin ? NC_AllowWin : NC_AllowAgg);
#else
          pNC->ncFlags &= ~NC_AllowAgg;
#endif
        }
      }
      sqlite3WalkExprList(pWalker, pList);
      if( is_agg ){
#ifndef SQLITE_OMIT_WINDOWFUNC
        if( pExpr->y.pWin ){
          Select *pSel = pNC->pWinSelect;
          sqlite3WalkExprList(pWalker, pExpr->y.pWin->pPartition);
          sqlite3WalkExprList(pWalker, pExpr->y.pWin->pOrderBy);
          sqlite3WalkExpr(pWalker, pExpr->y.pWin->pFilter);
          sqlite3WindowUpdate(pParse, pSel->pWinDefn, pExpr->y.pWin, pDef);
          if( 0==pSel->pWin 
           || 0==sqlite3WindowCompare(pParse, pSel->pWin, pExpr->y.pWin) 
          ){
            pExpr->y.pWin->pNextWin = pSel->pWin;
            pSel->pWin = pExpr->y.pWin;
          }
          pNC->ncFlags |= NC_AllowWin;
        }else
#endif /* SQLITE_OMIT_WINDOWFUNC */
        {
          NameContext *pNC2 = pNC;
          pExpr->op = TK_AGG_FUNCTION;
          pExpr->op2 = 0;
          while( pNC2 && !sqlite3FunctionUsesThisSrc(pExpr, pNC2->pSrcList) ){
            pExpr->op2++;
            pNC2 = pNC2->pNext;
          }
          assert( pDef!=0 );
          if( pNC2 ){
            assert( SQLITE_FUNC_MINMAX==NC_MinMaxAgg );
            testcase( (pDef->funcFlags & SQLITE_FUNC_MINMAX)!=0 );
            pNC2->ncFlags |= NC_HasAgg | (pDef->funcFlags & SQLITE_FUNC_MINMAX);

          }
          pNC->ncFlags |= NC_AllowAgg;
        }
      }
      /* FIX ME:  Compute pExpr->affinity based on the expected return
      ** type of the function 
      */
      return WRC_Prune;
    }
#ifndef SQLITE_OMIT_SUBQUERY
    case TK_SELECT:
    case TK_EXISTS:  testcase( pExpr->op==TK_EXISTS );
#endif
    case TK_IN: {
      testcase( pExpr->op==TK_IN );
      if( ExprHasProperty(pExpr, EP_xIsSelect) ){
        int nRef = pNC->nRef;
        notValid(pParse, pNC, "subqueries", NC_IsCheck|NC_PartIdx|NC_IdxExpr);
        sqlite3WalkSelect(pWalker, pExpr->x.pSelect);
        assert( pNC->nRef>=nRef );
        if( nRef!=pNC->nRef ){
          ExprSetProperty(pExpr, EP_VarSelect);
          pNC->ncFlags |= NC_VarSelect;
        }
      }
      break;
    }
    case TK_VARIABLE: {
      notValid(pParse, pNC, "parameters", NC_IsCheck|NC_PartIdx|NC_IdxExpr);
      break;
    }
    case TK_IS:
    case TK_ISNOT: {
      Expr *pRight;
      assert( !ExprHasProperty(pExpr, EP_Reduced) );
      /* Handle special cases of "x IS TRUE", "x IS FALSE", "x IS NOT TRUE",
      ** and "x IS NOT FALSE". */
      if( (pRight = pExpr->pRight)->op==TK_ID ){
        int rc = resolveExprStep(pWalker, pRight);
        if( rc==WRC_Abort ) return WRC_Abort;
        if( pRight->op==TK_TRUEFALSE ){
          pExpr->op2 = pExpr->op;
          pExpr->op = TK_TRUTH;
          return WRC_Continue;
        }
      }
      /* Fall thru */
    }
    case TK_BETWEEN:
    case TK_EQ:
    case TK_NE:
    case TK_LT:
    case TK_LE:
    case TK_GT:
    case TK_GE: {
      int nLeft, nRight;
      if( pParse->db->mallocFailed ) break;
      assert( pExpr->pLeft!=0 );
      nLeft = sqlite3ExprVectorSize(pExpr->pLeft);
      if( pExpr->op==TK_BETWEEN ){
        nRight = sqlite3ExprVectorSize(pExpr->x.pList->a[0].pExpr);
        if( nRight==nLeft ){
          nRight = sqlite3ExprVectorSize(pExpr->x.pList->a[1].pExpr);
        }
      }else{
        assert( pExpr->pRight!=0 );
        nRight = sqlite3ExprVectorSize(pExpr->pRight);
      }
      if( nLeft!=nRight ){
        testcase( pExpr->op==TK_EQ );
        testcase( pExpr->op==TK_NE );
        testcase( pExpr->op==TK_LT );
        testcase( pExpr->op==TK_LE );
        testcase( pExpr->op==TK_GT );
        testcase( pExpr->op==TK_GE );
        testcase( pExpr->op==TK_IS );
        testcase( pExpr->op==TK_ISNOT );
        testcase( pExpr->op==TK_BETWEEN );
        sqlite3ErrorMsg(pParse, "row value misused");
      }
      break; 
    }
  }
  return (pParse->nErr || pParse->db->mallocFailed) ? WRC_Abort : WRC_Continue;
}

/*
** pEList is a list of expressions which are really the result set of the
** a SELECT statement.  pE is a term in an ORDER BY or GROUP BY clause.
** This routine checks to see if pE is a simple identifier which corresponds
** to the AS-name of one of the terms of the expression list.  If it is,
** this routine return an integer between 1 and N where N is the number of
** elements in pEList, corresponding to the matching entry.  If there is
** no match, or if pE is not a simple identifier, then this routine
** return 0.
**
** pEList has been resolved.  pE has not.
*/
static int resolveAsName(
  Parse *pParse,     /* Parsing context for error messages */
  ExprList *pEList,  /* List of expressions to scan */
  Expr *pE           /* Expression we are trying to match */
){
  int i;             /* Loop counter */

  UNUSED_PARAMETER(pParse);

  if( pE->op==TK_ID ){
    char *zCol = pE->u.zToken;
    for(i=0; i<pEList->nExpr; i++){
      char *zAs = pEList->a[i].zName;
      if( zAs!=0 && sqlite3StrICmp(zAs, zCol)==0 ){
        return i+1;
      }
    }
  }
  return 0;
}

/*
** pE is a pointer to an expression which is a single term in the
** ORDER BY of a compound SELECT.  The expression has not been
** name resolved.
**
** At the point this routine is called, we already know that the
** ORDER BY term is not an integer index into the result set.  That
** case is handled by the calling routine.
**
** Attempt to match pE against result set columns in the left-most
** SELECT statement.  Return the index i of the matching column,
** as an indication to the caller that it should sort by the i-th column.
** The left-most column is 1.  In other words, the value returned is the
** same integer value that would be used in the SQL statement to indicate
** the column.
**
** If there is no match, return 0.  Return -1 if an error occurs.
*/
static int resolveOrderByTermToExprList(
  Parse *pParse,     /* Parsing context for error messages */
  Select *pSelect,   /* The SELECT statement with the ORDER BY clause */
  Expr *pE           /* The specific ORDER BY term */
){
  int i;             /* Loop counter */
  ExprList *pEList;  /* The columns of the result set */
  NameContext nc;    /* Name context for resolving pE */
  sqlite3 *db;       /* Database connection */
  int rc;            /* Return code from subprocedures */
  u8 savedSuppErr;   /* Saved value of db->suppressErr */

  assert( sqlite3ExprIsInteger(pE, &i)==0 );
  pEList = pSelect->pEList;

  /* Resolve all names in the ORDER BY term expression
  */
  memset(&nc, 0, sizeof(nc));
  nc.pParse = pParse;
  nc.pSrcList = pSelect->pSrc;
  nc.uNC.pEList = pEList;
  nc.ncFlags = NC_AllowAgg|NC_UEList;
  nc.nErr = 0;
  db = pParse->db;
  savedSuppErr = db->suppressErr;
  db->suppressErr = 1;
  rc = sqlite3ResolveExprNames(&nc, pE);
  db->suppressErr = savedSuppErr;
  if( rc ) return 0;

  /* Try to match the ORDER BY expression against an expression
  ** in the result set.  Return an 1-based index of the matching
  ** result-set entry.
  */
  for(i=0; i<pEList->nExpr; i++){
    if( sqlite3ExprCompare(0, pEList->a[i].pExpr, pE, -1)<2 ){
      return i+1;
    }
  }

  /* If no match, return 0. */
  return 0;
}

/*
** Generate an ORDER BY or GROUP BY term out-of-range error.
*/
static void resolveOutOfRangeError(
  Parse *pParse,         /* The error context into which to write the error */
  const char *zType,     /* "ORDER" or "GROUP" */
  int i,                 /* The index (1-based) of the term out of range */
  int mx                 /* Largest permissible value of i */
){
  sqlite3ErrorMsg(pParse, 
    "%r %s BY term out of range - should be "
    "between 1 and %d", i, zType, mx);
}

/*
** Analyze the ORDER BY clause in a compound SELECT statement.   Modify
** each term of the ORDER BY clause is a constant integer between 1
** and N where N is the number of columns in the compound SELECT.
**
** ORDER BY terms that are already an integer between 1 and N are
** unmodified.  ORDER BY terms that are integers outside the range of
** 1 through N generate an error.  ORDER BY terms that are expressions
** are matched against result set expressions of compound SELECT
** beginning with the left-most SELECT and working toward the right.
** At the first match, the ORDER BY expression is transformed into
** the integer column number.
**
** Return the number of errors seen.
*/
static int resolveCompoundOrderBy(
  Parse *pParse,        /* Parsing context.  Leave error messages here */
  Select *pSelect       /* The SELECT statement containing the ORDER BY */
){
  int i;
  ExprList *pOrderBy;
  ExprList *pEList;
  sqlite3 *db;
  int moreToDo = 1;

  pOrderBy = pSelect->pOrderBy;
  if( pOrderBy==0 ) return 0;
  db = pParse->db;
  if( pOrderBy->nExpr>db->aLimit[SQLITE_LIMIT_COLUMN] ){
    sqlite3ErrorMsg(pParse, "too many terms in ORDER BY clause");
    return 1;
  }
  for(i=0; i<pOrderBy->nExpr; i++){
    pOrderBy->a[i].done = 0;
  }
  pSelect->pNext = 0;
  while( pSelect->pPrior ){
    pSelect->pPrior->pNext = pSelect;
    pSelect = pSelect->pPrior;
  }
  while( pSelect && moreToDo ){
    struct ExprList_item *pItem;
    moreToDo = 0;
    pEList = pSelect->pEList;
    assert( pEList!=0 );
    for(i=0, pItem=pOrderBy->a; i<pOrderBy->nExpr; i++, pItem++){
      int iCol = -1;
      Expr *pE, *pDup;
      if( pItem->done ) continue;
      pE = sqlite3ExprSkipCollate(pItem->pExpr);
      if( sqlite3ExprIsInteger(pE, &iCol) ){
        if( iCol<=0 || iCol>pEList->nExpr ){
          resolveOutOfRangeError(pParse, "ORDER", i+1, pEList->nExpr);
          return 1;
        }
      }else{
        iCol = resolveAsName(pParse, pEList, pE);
        if( iCol==0 ){
          pDup = sqlite3ExprDup(db, pE, 0);
          if( !db->mallocFailed ){
            assert(pDup);
            iCol = resolveOrderByTermToExprList(pParse, pSelect, pDup);
          }
          sqlite3ExprDelete(db, pDup);
        }
      }
      if( iCol>0 ){
        /* Convert the ORDER BY term into an integer column number iCol,
        ** taking care to preserve the COLLATE clause if it exists */
        Expr *pNew = sqlite3Expr(db, TK_INTEGER, 0);
        if( pNew==0 ) return 1;
        pNew->flags |= EP_IntValue;
        pNew->u.iValue = iCol;
        if( pItem->pExpr==pE ){
          pItem->pExpr = pNew;
        }else{
          Expr *pParent = pItem->pExpr;
          assert( pParent->op==TK_COLLATE );
          while( pParent->pLeft->op==TK_COLLATE ) pParent = pParent->pLeft;
          assert( pParent->pLeft==pE );
          pParent->pLeft = pNew;
        }
        sqlite3ExprDelete(db, pE);
        pItem->u.x.iOrderByCol = (u16)iCol;
        pItem->done = 1;
      }else{
        moreToDo = 1;
      }
    }
    pSelect = pSelect->pNext;
  }
  for(i=0; i<pOrderBy->nExpr; i++){
    if( pOrderBy->a[i].done==0 ){
      sqlite3ErrorMsg(pParse, "%r ORDER BY term does not match any "
            "column in the result set", i+1);
      return 1;
    }
  }
  return 0;
}

/*
** Check every term in the ORDER BY or GROUP BY clause pOrderBy of
** the SELECT statement pSelect.  If any term is reference to a
** result set expression (as determined by the ExprList.a.u.x.iOrderByCol
** field) then convert that term into a copy of the corresponding result set
** column.
**
** If any errors are detected, add an error message to pParse and
** return non-zero.  Return zero if no errors are seen.
*/
int sqlite3ResolveOrderGroupBy(
  Parse *pParse,        /* Parsing context.  Leave error messages here */
  Select *pSelect,      /* The SELECT statement containing the clause */
  ExprList *pOrderBy,   /* The ORDER BY or GROUP BY clause to be processed */
  const char *zType     /* "ORDER" or "GROUP" */
){
  int i;
  sqlite3 *db = pParse->db;
  ExprList *pEList;
  struct ExprList_item *pItem;

  if( pOrderBy==0 || pParse->db->mallocFailed ) return 0;
  if( pOrderBy->nExpr>db->aLimit[SQLITE_LIMIT_COLUMN] ){
    sqlite3ErrorMsg(pParse, "too many terms in %s BY clause", zType);
    return 1;
  }
  pEList = pSelect->pEList;
  assert( pEList!=0 );  /* sqlite3SelectNew() guarantees this */
  for(i=0, pItem=pOrderBy->a; i<pOrderBy->nExpr; i++, pItem++){
    if( pItem->u.x.iOrderByCol ){
      if( pItem->u.x.iOrderByCol>pEList->nExpr ){
        resolveOutOfRangeError(pParse, zType, i+1, pEList->nExpr);
        return 1;
      }
      resolveAlias(pParse, pEList, pItem->u.x.iOrderByCol-1, pItem->pExpr,
                   zType,0);
    }
  }
  return 0;
}

/*
** pOrderBy is an ORDER BY or GROUP BY clause in SELECT statement pSelect.
** The Name context of the SELECT statement is pNC.  zType is either
** "ORDER" or "GROUP" depending on which type of clause pOrderBy is.
**
** This routine resolves each term of the clause into an expression.
** If the order-by term is an integer I between 1 and N (where N is the
** number of columns in the result set of the SELECT) then the expression
** in the resolution is a copy of the I-th result-set expression.  If
** the order-by term is an identifier that corresponds to the AS-name of
** a result-set expression, then the term resolves to a copy of the
** result-set expression.  Otherwise, the expression is resolved in
** the usual way - using sqlite3ResolveExprNames().
**
** This routine returns the number of errors.  If errors occur, then
** an appropriate error message might be left in pParse.  (OOM errors
** excepted.)
*/
static int resolveOrderGroupBy(
  NameContext *pNC,     /* The name context of the SELECT statement */
  Select *pSelect,      /* The SELECT statement holding pOrderBy */
  ExprList *pOrderBy,   /* An ORDER BY or GROUP BY clause to resolve */
  const char *zType     /* Either "ORDER" or "GROUP", as appropriate */
){
  int i, j;                      /* Loop counters */
  int iCol;                      /* Column number */
  struct ExprList_item *pItem;   /* A term of the ORDER BY clause */
  Parse *pParse;                 /* Parsing context */
  int nResult;                   /* Number of terms in the result set */

  if( pOrderBy==0 ) return 0;
  nResult = pSelect->pEList->nExpr;
  pParse = pNC->pParse;
  for(i=0, pItem=pOrderBy->a; i<pOrderBy->nExpr; i++, pItem++){
    Expr *pE = pItem->pExpr;
    Expr *pE2 = sqlite3ExprSkipCollate(pE);
    if( zType[0]!='G' ){
      iCol = resolveAsName(pParse, pSelect->pEList, pE2);
      if( iCol>0 ){
        /* If an AS-name match is found, mark this ORDER BY column as being
        ** a copy of the iCol-th result-set column.  The subsequent call to
        ** sqlite3ResolveOrderGroupBy() will convert the expression to a
        ** copy of the iCol-th result-set expression. */
        pItem->u.x.iOrderByCol = (u16)iCol;
        continue;
      }
    }
    if( sqlite3ExprIsInteger(pE2, &iCol) ){
      /* The ORDER BY term is an integer constant.  Again, set the column
      ** number so that sqlite3ResolveOrderGroupBy() will convert the
      ** order-by term to a copy of the result-set expression */
      if( iCol<1 || iCol>0xffff ){
        resolveOutOfRangeError(pParse, zType, i+1, nResult);
        return 1;
      }
      pItem->u.x.iOrderByCol = (u16)iCol;
      continue;
    }

    /* Otherwise, treat the ORDER BY term as an ordinary expression */
    pItem->u.x.iOrderByCol = 0;
    if( sqlite3ResolveExprNames(pNC, pE) ){
      return 1;
    }
    for(j=0; j<pSelect->pEList->nExpr; j++){
      if( sqlite3ExprCompare(0, pE, pSelect->pEList->a[j].pExpr, -1)==0 ){
#ifndef SQLITE_OMIT_WINDOWFUNC
        if( ExprHasProperty(pE, EP_WinFunc) ){
          /* Since this window function is being changed into a reference
          ** to the same window function the result set, remove the instance
          ** of this window function from the Select.pWin list. */
          Window **pp;
          for(pp=&pSelect->pWin; *pp; pp=&(*pp)->pNextWin){
            if( *pp==pE->y.pWin ){
              *pp = (*pp)->pNextWin;
            }    
          }
        }
#endif
        pItem->u.x.iOrderByCol = j+1;
      }
    }
  }
  return sqlite3ResolveOrderGroupBy(pParse, pSelect, pOrderBy, zType);
}

/*
** Resolve names in the SELECT statement p and all of its descendants.
*/
static int resolveSelectStep(Walker *pWalker, Select *p){
  NameContext *pOuterNC;  /* Context that contains this SELECT */
  NameContext sNC;        /* Name context of this SELECT */
  int isCompound;         /* True if p is a compound select */
  int nCompound;          /* Number of compound terms processed so far */
  Parse *pParse;          /* Parsing context */
  int i;                  /* Loop counter */
  ExprList *pGroupBy;     /* The GROUP BY clause */
  Select *pLeftmost;      /* Left-most of SELECT of a compound */
  sqlite3 *db;            /* Database connection */
  

  assert( p!=0 );
  if( p->selFlags & SF_Resolved ){
    return WRC_Prune;
  }
  pOuterNC = pWalker->u.pNC;
  pParse = pWalker->pParse;
  db = pParse->db;

  /* Normally sqlite3SelectExpand() will be called first and will have
  ** already expanded this SELECT.  However, if this is a subquery within
  ** an expression, sqlite3ResolveExprNames() will be called without a
  ** prior call to sqlite3SelectExpand().  When that happens, let
  ** sqlite3SelectPrep() do all of the processing for this SELECT.
  ** sqlite3SelectPrep() will invoke both sqlite3SelectExpand() and
  ** this routine in the correct order.
  */
  if( (p->selFlags & SF_Expanded)==0 ){
    sqlite3SelectPrep(pParse, p, pOuterNC);
    return (pParse->nErr || db->mallocFailed) ? WRC_Abort : WRC_Prune;
  }

  isCompound = p->pPrior!=0;
  nCompound = 0;
  pLeftmost = p;
  while( p ){
    assert( (p->selFlags & SF_Expanded)!=0 );
    assert( (p->selFlags & SF_Resolved)==0 );
    p->selFlags |= SF_Resolved;

    /* Resolve the expressions in the LIMIT and OFFSET clauses. These
    ** are not allowed to refer to any names, so pass an empty NameContext.
    */
    memset(&sNC, 0, sizeof(sNC));
    sNC.pParse = pParse;
    sNC.pWinSelect = p;
    if( sqlite3ResolveExprNames(&sNC, p->pLimit) ){
      return WRC_Abort;
    }

    /* If the SF_Converted flags is set, then this Select object was
    ** was created by the convertCompoundSelectToSubquery() function.
    ** In this case the ORDER BY clause (p->pOrderBy) should be resolved
    ** as if it were part of the sub-query, not the parent. This block
    ** moves the pOrderBy down to the sub-query. It will be moved back
    ** after the names have been resolved.  */
    if( p->selFlags & SF_Converted ){
      Select *pSub = p->pSrc->a[0].pSelect;
      assert( p->pSrc->nSrc==1 && p->pOrderBy );
      assert( pSub->pPrior && pSub->pOrderBy==0 );
      pSub->pOrderBy = p->pOrderBy;
      p->pOrderBy = 0;
    }
  
    /* Recursively resolve names in all subqueries
    */
    for(i=0; i<p->pSrc->nSrc; i++){
      struct SrcList_item *pItem = &p->pSrc->a[i];
      if( pItem->pSelect ){
        NameContext *pNC;         /* Used to iterate name contexts */
        int nRef = 0;             /* Refcount for pOuterNC and outer contexts */
        const char *zSavedContext = pParse->zAuthContext;

        /* Count the total number of references to pOuterNC and all of its
        ** parent contexts. After resolving references to expressions in
        ** pItem->pSelect, check if this value has changed. If so, then
        ** SELECT statement pItem->pSelect must be correlated. Set the
        ** pItem->fg.isCorrelated flag if this is the case. */
        for(pNC=pOuterNC; pNC; pNC=pNC->pNext) nRef += pNC->nRef;

        if( pItem->zName ) pParse->zAuthContext = pItem->zName;
        sqlite3ResolveSelectNames(pParse, pItem->pSelect, pOuterNC);
        pParse->zAuthContext = zSavedContext;
        if( pParse->nErr || db->mallocFailed ) return WRC_Abort;

        for(pNC=pOuterNC; pNC; pNC=pNC->pNext) nRef -= pNC->nRef;
        assert( pItem->fg.isCorrelated==0 && nRef<=0 );
        pItem->fg.isCorrelated = (nRef!=0);
      }
    }
  
    /* Set up the local name-context to pass to sqlite3ResolveExprNames() to
    ** resolve the result-set expression list.
    */
    sNC.ncFlags = NC_AllowAgg|NC_AllowWin;
    sNC.pSrcList = p->pSrc;
    sNC.pNext = pOuterNC;
  
    /* Resolve names in the result set. */
    if( sqlite3ResolveExprListNames(&sNC, p->pEList) ) return WRC_Abort;
    sNC.ncFlags &= ~NC_AllowWin;
  
    /* If there are no aggregate functions in the result-set, and no GROUP BY 
    ** expression, do not allow aggregates in any of the other expressions.
    */
    assert( (p->selFlags & SF_Aggregate)==0 );
    pGroupBy = p->pGroupBy;
    if( pGroupBy || (sNC.ncFlags & NC_HasAgg)!=0 ){
      assert( NC_MinMaxAgg==SF_MinMaxAgg );
      p->selFlags |= SF_Aggregate | (sNC.ncFlags&NC_MinMaxAgg);
    }else{
      sNC.ncFlags &= ~NC_AllowAgg;
    }
  
    /* If a HAVING clause is present, then there must be a GROUP BY clause.
    */
    if( p->pHaving && !pGroupBy ){
      sqlite3ErrorMsg(pParse, "a GROUP BY clause is required before HAVING");
      return WRC_Abort;
    }
  
    /* Add the output column list to the name-context before parsing the
    ** other expressions in the SELECT statement. This is so that
    ** expressions in the WHERE clause (etc.) can refer to expressions by
    ** aliases in the result set.
    **
    ** Minor point: If this is the case, then the expression will be
    ** re-evaluated for each reference to it.
    */
    assert( (sNC.ncFlags & (NC_UAggInfo|NC_UUpsert))==0 );
    sNC.uNC.pEList = p->pEList;
    sNC.ncFlags |= NC_UEList;
    if( sqlite3ResolveExprNames(&sNC, p->pHaving) ) return WRC_Abort;
    if( sqlite3ResolveExprNames(&sNC, p->pWhere) ) return WRC_Abort;

    /* Resolve names in table-valued-function arguments */
    for(i=0; i<p->pSrc->nSrc; i++){
      struct SrcList_item *pItem = &p->pSrc->a[i];
      if( pItem->fg.isTabFunc
       && sqlite3ResolveExprListNames(&sNC, pItem->u1.pFuncArg) 
      ){
        return WRC_Abort;
      }
    }

    /* The ORDER BY and GROUP BY clauses may not refer to terms in
    ** outer queries 
    */
    sNC.pNext = 0;
    sNC.ncFlags |= NC_AllowAgg|NC_AllowWin;

    /* If this is a converted compound query, move the ORDER BY clause from 
    ** the sub-query back to the parent query. At this point each term
    ** within the ORDER BY clause has been transformed to an integer value.
    ** These integers will be replaced by copies of the corresponding result
    ** set expressions by the call to resolveOrderGroupBy() below.  */
    if( p->selFlags & SF_Converted ){
      Select *pSub = p->pSrc->a[0].pSelect;
      p->pOrderBy = pSub->pOrderBy;
      pSub->pOrderBy = 0;
    }

    /* Process the ORDER BY clause for singleton SELECT statements.
    ** The ORDER BY clause for compounds SELECT statements is handled
    ** below, after all of the result-sets for all of the elements of
    ** the compound have been resolved.
    **
    ** If there is an ORDER BY clause on a term of a compound-select other
    ** than the right-most term, then that is a syntax error.  But the error
    ** is not detected until much later, and so we need to go ahead and
    ** resolve those symbols on the incorrect ORDER BY for consistency.
    */
    if( isCompound<=nCompound  /* Defer right-most ORDER BY of a compound */
     && resolveOrderGroupBy(&sNC, p, p->pOrderBy, "ORDER")
    ){
      return WRC_Abort;
    }
    if( db->mallocFailed ){
      return WRC_Abort;
    }
    sNC.ncFlags &= ~NC_AllowWin;
  
    /* Resolve the GROUP BY clause.  At the same time, make sure 
    ** the GROUP BY clause does not contain aggregate functions.
    */
    if( pGroupBy ){
      struct ExprList_item *pItem;
    
      if( resolveOrderGroupBy(&sNC, p, pGroupBy, "GROUP") || db->mallocFailed ){
        return WRC_Abort;
      }
      for(i=0, pItem=pGroupBy->a; i<pGroupBy->nExpr; i++, pItem++){
        if( ExprHasProperty(pItem->pExpr, EP_Agg) ){
          sqlite3ErrorMsg(pParse, "aggregate functions are not allowed in "
              "the GROUP BY clause");
          return WRC_Abort;
        }
      }
    }

    /* If this is part of a compound SELECT, check that it has the right
    ** number of expressions in the select list. */
    if( p->pNext && p->pEList->nExpr!=p->pNext->pEList->nExpr ){
      sqlite3SelectWrongNumTermsError(pParse, p->pNext);
      return WRC_Abort;
    }

    /* Advance to the next term of the compound
    */
    p = p->pPrior;
    nCompound++;
  }

  /* Resolve the ORDER BY on a compound SELECT after all terms of
  ** the compound have been resolved.
  */
  if( isCompound && resolveCompoundOrderBy(pParse, pLeftmost) ){
    return WRC_Abort;
  }

  return WRC_Prune;
}

/*
** This routine walks an expression tree and resolves references to
** table columns and result-set columns.  At the same time, do error
** checking on function usage and set a flag if any aggregate functions
** are seen.
**
** To resolve table columns references we look for nodes (or subtrees) of the 
** form X.Y.Z or Y.Z or just Z where
**
**      X:   The name of a database.  Ex:  "main" or "temp" or
**           the symbolic name assigned to an ATTACH-ed database.
**
**      Y:   The name of a table in a FROM clause.  Or in a trigger
**           one of the special names "old" or "new".
**
**      Z:   The name of a column in table Y.
**
** The node at the root of the subtree is modified as follows:
**
**    Expr.op        Changed to TK_COLUMN
**    Expr.pTab      Points to the Table object for X.Y
**    Expr.iColumn   The column index in X.Y.  -1 for the rowid.
**    Expr.iTable    The VDBE cursor number for X.Y
**
**
** To resolve result-set references, look for expression nodes of the
** form Z (with no X and Y prefix) where the Z matches the right-hand
** size of an AS clause in the result-set of a SELECT.  The Z expression
** is replaced by a copy of the left-hand side of the result-set expression.
** Table-name and function resolution occurs on the substituted expression
** tree.  For example, in:
**
**      SELECT a+b AS x, c+d AS y FROM t1 ORDER BY x;
**
** The "x" term of the order by is replaced by "a+b" to render:
**
**      SELECT a+b AS x, c+d AS y FROM t1 ORDER BY a+b;
**
** Function calls are checked to make sure that the function is 
** defined and that the correct number of arguments are specified.
** If the function is an aggregate function, then the NC_HasAgg flag is
** set and the opcode is changed from TK_FUNCTION to TK_AGG_FUNCTION.
** If an expression contains aggregate functions then the EP_Agg
** property on the expression is set.
**
** An error message is left in pParse if anything is amiss.  The number
** if errors is returned.
*/
int sqlite3ResolveExprNames( 
  NameContext *pNC,       /* Namespace to resolve expressions in. */
  Expr *pExpr             /* The expression to be analyzed. */
){
  u16 savedHasAgg;
  Walker w;

  if( pExpr==0 ) return SQLITE_OK;
  savedHasAgg = pNC->ncFlags & (NC_HasAgg|NC_MinMaxAgg);
  pNC->ncFlags &= ~(NC_HasAgg|NC_MinMaxAgg);
  w.pParse = pNC->pParse;
  w.xExprCallback = resolveExprStep;
  w.xSelectCallback = resolveSelectStep;
  w.xSelectCallback2 = 0;
  w.u.pNC = pNC;
#if SQLITE_MAX_EXPR_DEPTH>0
  w.pParse->nHeight += pExpr->nHeight;
  if( sqlite3ExprCheckHeight(w.pParse, w.pParse->nHeight) ){
    return SQLITE_ERROR;
  }
#endif
  sqlite3WalkExpr(&w, pExpr);
#if SQLITE_MAX_EXPR_DEPTH>0
  w.pParse->nHeight -= pExpr->nHeight;
#endif
  if( pNC->ncFlags & NC_HasAgg ){
    ExprSetProperty(pExpr, EP_Agg);
  }
  pNC->ncFlags |= savedHasAgg;
  return pNC->nErr>0 || w.pParse->nErr>0;
}

/*
** Resolve all names for all expression in an expression list.  This is
** just like sqlite3ResolveExprNames() except that it works for an expression
** list rather than a single expression.
*/
int sqlite3ResolveExprListNames( 
  NameContext *pNC,       /* Namespace to resolve expressions in. */
  ExprList *pList         /* The expression list to be analyzed. */
){
  int i;
  if( pList ){
    for(i=0; i<pList->nExpr; i++){
      if( sqlite3ResolveExprNames(pNC, pList->a[i].pExpr) ) return WRC_Abort;
    }
  }
  return WRC_Continue;
}

/*
** Resolve all names in all expressions of a SELECT and in all
** decendents of the SELECT, including compounds off of p->pPrior,
** subqueries in expressions, and subqueries used as FROM clause
** terms.
**
** See sqlite3ResolveExprNames() for a description of the kinds of
** transformations that occur.
**
** All SELECT statements should have been expanded using
** sqlite3SelectExpand() prior to invoking this routine.
*/
void sqlite3ResolveSelectNames(
  Parse *pParse,         /* The parser context */
  Select *p,             /* The SELECT statement being coded. */
  NameContext *pOuterNC  /* Name context for parent SELECT statement */
){
  Walker w;

  assert( p!=0 );
  w.xExprCallback = resolveExprStep;
  w.xSelectCallback = resolveSelectStep;
  w.xSelectCallback2 = 0;
  w.pParse = pParse;
  w.u.pNC = pOuterNC;
  sqlite3WalkSelect(&w, p);
}

/*
** Resolve names in expressions that can only reference a single table:
**
**    *   CHECK constraints
**    *   WHERE clauses on partial indices
**
** The Expr.iTable value for Expr.op==TK_COLUMN nodes of the expression
** is set to -1 and the Expr.iColumn value is set to the column number.
**
** Any errors cause an error message to be set in pParse.
*/
void sqlite3ResolveSelfReference(
  Parse *pParse,      /* Parsing context */
  Table *pTab,        /* The table being referenced */
  int type,           /* NC_IsCheck or NC_PartIdx or NC_IdxExpr */
  Expr *pExpr,        /* Expression to resolve.  May be NULL. */
  ExprList *pList     /* Expression list to resolve.  May be NULL. */
){
  SrcList sSrc;                   /* Fake SrcList for pParse->pNewTable */
  NameContext sNC;                /* Name context for pParse->pNewTable */

  assert( type==NC_IsCheck || type==NC_PartIdx || type==NC_IdxExpr );
  memset(&sNC, 0, sizeof(sNC));
  memset(&sSrc, 0, sizeof(sSrc));
  sSrc.nSrc = 1;
  sSrc.a[0].zName = pTab->zName;
  sSrc.a[0].pTab = pTab;
  sSrc.a[0].iCursor = -1;
  sNC.pParse = pParse;
  sNC.pSrcList = &sSrc;
  sNC.ncFlags = type;
  if( sqlite3ResolveExprNames(&sNC, pExpr) ) return;
  if( pList ) sqlite3ResolveExprListNames(&sNC, pList);
}<|MERGE_RESOLUTION|>--- conflicted
+++ resolved
@@ -689,13 +689,7 @@
         zColumn = pRight->u.zToken;
         if( IN_RENAME_OBJECT ){
           sqlite3RenameTokenRemap(pParse, (void*)pExpr, (void*)pRight);
-<<<<<<< HEAD
-        }
-        if( IN_RENAME_OBJECT ){
           sqlite3RenameTokenRemap(pParse, (void*)&pExpr->y.pTab, (void*)pLeft);
-=======
-          sqlite3RenameTokenRemap(pParse, (void*)&pExpr->pTab, (void*)pLeft);
->>>>>>> 504eba5f
         }
       }
       return lookupName(pParse, zDb, zTable, zColumn, pNC, pExpr);
