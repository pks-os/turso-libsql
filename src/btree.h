--- conflicted
+++ resolved
@@ -16,8 +16,6 @@
 ** locking and concurrent access. See comments in btree.c for a detailed 
 ** description of each interface routine.
 **
-** Functions in this header file are grouped according to their logical task.
-**
 ** The btree module organises an SQL database of tables and rows into 
 ** multiple key-value pair stores, which in turn are represented as 
 ** fixed-size pages in the memory-based page cache. The BTree functions 
@@ -27,6 +25,37 @@
 ** opening and closing.
 **
 ** The architecture is described at https://www.sqlite.org/arch.html .
+**
+** A Btree record is also called a payload in SQLite source. A Btree
+** record for table data contains only two fields: the unique key value
+** ROWID, and the table row data. A Btree record for an index btree or 
+** a WITHOUT ROWID table contain an arbitary key and no (uninitialised) data.
+** Btree pages are a fixed size. There will usually be multiple payloads 
+** per page, but large payloads (eg BLOB data) may spill over to multiple
+** pages.
+**
+** Functions in this header file are grouped according to their logical task:
+**
+**      Opening and Closing Database Connections
+**
+**      Database Image Configuration and Querying
+**
+**      Btree Connection Configuration and Querying
+**
+**      Mutex Function Wrappers
+**
+**      Transaction and Savepoint Functions
+**
+**      Cursors and Cursor Functions
+**
+**      Record and Payload Handling Functions
+**
+**      Table Functions
+**
+**      Reading and Writing Metadata
+**
+**      Hard to Classify / More research needed
+**
 */
 
 #ifndef SQLITE_BTREE_H
@@ -94,7 +123,7 @@
 
 
 /* 
-** Btreee Connection Configuration and Querying
+** Btree Connection Configuration and Querying
 */
 
 /* The flags parameter to sqlite3BtreeOpen can be the bitwise or of the
@@ -109,6 +138,14 @@
 Pgno sqlite3BtreeLastPage(Btree*);
 const char *sqlite3BtreeGetFilename(Btree *);
 const char *sqlite3BtreeGetJournalname(Btree *);
+
+int sqlite3BtreeIsReadonly(Btree *pBt);
+
+/* Estimate number of rows in table
+ * called only by OP IsSmaller, from PRAGMA optimize
+*/
+i64 sqlite3BtreeRowCountEst(BtCursor*);  
+
 
 /* 
 ** Mutex Function Wrappers 
@@ -168,64 +205,32 @@
 int sqlite3BtreeCommitPhaseTwo(Btree*, int);
 int sqlite3BtreeCommit(Btree*);
 int sqlite3BtreeRollback(Btree*,int,int);
-int sqlite3BtreeBeginStmt(Btree*,int);
 int sqlite3BtreeCreateTable(Btree*, Pgno*, int flags);
 int sqlite3BtreeTxnState(Btree*);
 int sqlite3BtreeIsInBackup(Btree*);
-<<<<<<< HEAD
-=======
-
-void *sqlite3BtreeSchema(Btree *, int, void(*)(void *));
-int sqlite3BtreeSchemaLocked(Btree *pBtree);
-#ifndef SQLITE_OMIT_SHARED_CACHE
-int sqlite3BtreeLockTable(Btree *pBtree, int iTab, u8 isWriteLock);
-#endif
-
-/* Savepoints are named, nestable SQL transactions mostly implemented */ 
+
+/* Savepoints are named, nestable SQL transactions mostly implemented */
 /* in vdbe.c and pager.c See https://sqlite.org/lang_savepoint.html */
 int sqlite3BtreeSavepoint(Btree *, int, int);
 
-/* "Checkpoint" only refers to WAL. See https://sqlite.org/wal.html#ckpt */
-#ifndef SQLITE_OMIT_WAL
-  int sqlite3BtreeCheckpoint(Btree*, int, int *, int *);  
-#endif
-
-const char *sqlite3BtreeGetFilename(Btree *);
-const char *sqlite3BtreeGetJournalname(Btree *);
-int sqlite3BtreeCopyFile(Btree *, Btree *);
-
-int sqlite3BtreeIncrVacuum(Btree *);
-
-/* The flags parameter to sqlite3BtreeCreateTable can be the bitwise OR
-** of the flags shown below.
-**
-** Every SQLite table must have either BTREE_INTKEY or BTREE_BLOBKEY set.
-** With BTREE_INTKEY, the table key is a 64-bit integer and arbitrary data
-** is stored in the leaves.  (BTREE_INTKEY is used for SQL tables.)  With
-** BTREE_BLOBKEY, the key is an arbitrary BLOB and no content is stored
-** anywhere - the key is the content.  (BTREE_BLOBKEY is used for SQL
-** indices.)
-*/
-#define BTREE_INTKEY     1    /* Table has only 64-bit signed integer keys */
-#define BTREE_BLOBKEY    2    /* Table has keys only - no data */
->>>>>>> a344ad47
-
-/* A savepoint refers to transactions implemented regardless of WAL. */
-/* References to 'savepoint' in btree.c relate to protected subtransactions */
-/* within the Btree, which relate to SQL COMMIT/ROLLBACK in general */
-/* including the SQL-level SAVEPOINT statement. */
-int sqlite3BtreeSavepoint(Btree *, int, int);
+/* A statement sub-transaction is an internal-only transaction used */
+/* only by OP_Transaction, see comments in vdbe.c. A statement */
+/* sub-transaction is implemented as an anonymous savepoint. */
+int sqlite3BtreeBeginStmt(Btree*,int);
 
 /* A checkpoint refers to only to WAL. See https://sqlite.org/wal.html#ckpt */
 #ifndef SQLITE_OMIT_WAL
   int sqlite3BtreeCheckpoint(Btree*, int, int *, int *);  
 #endif
 
-
-/*
-** Reading and Traversing the Database Image
-**
-** Mostly functions for seeking and cursor control
+/* Set all relevant cursors to error state on transaction rollback */
+int sqlite3BtreeTripAllCursors(Btree*, int, int);
+
+
+
+/*
+** Cursors and Cursor functions
+**
 */
 
 /*
@@ -368,43 +373,13 @@
 void sqlite3BtreeCursorList(Btree*);
 #endif
 
-/* Set all relevant cursors to error state on transaction rollback */
-int sqlite3BtreeTripAllCursors(Btree*, int, int);
-
-int sqlite3BtreeIsReadonly(Btree *pBt);
-
-/* Estimate number of rows in table
- * called only by OP IsSmaller, from PRAGMA optimize
-*/
-i64 sqlite3BtreeRowCountEst(BtCursor*);  
-
-
-
-/*
-**  Modifying The Database Image 
-*/
-
-/* The flags parameter to sqlite3BtreeCreateTable can be the bitwise OR
-** of the flags shown below.
-**
-** Every SQLite table must have either BTREE_INTKEY or BTREE_BLOBKEY set.
-** With BTREE_INTKEY, the table key is a 64-bit integer and arbitrary data
-** is stored in the leaves.  (BTREE_INTKEY is used for SQL tables.)  With
-** BTREE_BLOBKEY, the key is an arbitrary BLOB and no content is stored
-** anywhere - the key is the content.  (BTREE_BLOBKEY is used for SQL
-** indices.)
-*/
-
-#define BTREE_INTKEY     1    /* Table has only 64-bit signed integer keys */
-#define BTREE_BLOBKEY    2    /* Table has keys only - no data */
-
-int sqlite3BtreeDropTable(Btree*, int, int*);
-int sqlite3BtreeClearTable(Btree*, int, int*);
-int sqlite3BtreeClearTableOfCursor(BtCursor*);
-
-int sqlite3BtreeNewDb(Btree *p);
-
-int sqlite3BtreeDelete(BtCursor*, u8 flags);
+/*
+** Record and Payload handling functions
+**
+** A Btree record is a key-value pair consisting of a rowid key, and arbitary 
+** data value. The record is also called a payload.
+**
+*/
 
 /* Allowed flags for sqlite3BtreeDelete() and sqlite3BtreeInsert() */
 #define BTREE_SAVEPOSITION 0x02  /* Leave cursor pointing at NEXT or PREV */
@@ -456,6 +431,9 @@
 
 int sqlite3BtreeInsert(BtCursor*, const BtreePayload *pPayload,
                        int flags, int seekResult);
+
+int sqlite3BtreeDelete(BtCursor*, u8 flags);
+
 #ifdef SQLITE_ENABLE_OFFSET_SQL_FUNC
 i64 sqlite3BtreeOffset(BtCursor*);
 #endif
@@ -463,7 +441,29 @@
 const void *sqlite3BtreePayloadFetch(BtCursor*, u32 *pAmt);
 u32 sqlite3BtreePayloadSize(BtCursor*);
 
-int sqlite3BtreeIncrVacuum(Btree *);
+
+/*
+**  Table functions
+**
+*/
+
+/* The flags parameter to sqlite3BtreeCreateTable can be the bitwise OR
+** of the flags shown below.
+**
+** Every SQLite table must have either BTREE_INTKEY or BTREE_BLOBKEY set.
+** With BTREE_INTKEY, the table key is a 64-bit integer and arbitrary data
+** is stored in the leaves.  (BTREE_INTKEY is used for SQL tables.)  With
+** BTREE_BLOBKEY, the key is an arbitrary BLOB and no content is stored
+** anywhere - the key is the content.  (BTREE_BLOBKEY is used for SQL
+** indices.)
+*/
+
+#define BTREE_INTKEY     1    /* Table has only 64-bit signed integer keys */
+#define BTREE_BLOBKEY    2    /* Table has keys only - no data */
+
+int sqlite3BtreeDropTable(Btree*, int, int*);
+int sqlite3BtreeClearTable(Btree*, int, int*);
+int sqlite3BtreeClearTableOfCursor(BtCursor*);
 
 
 /*
@@ -525,10 +525,15 @@
 /* 1=legacy, 2=WAL . Read and write versions set to same value */
 int sqlite3BtreeSetVersion(Btree *pBt, int iVersion); 
 
+/* Initialize the first page of the database file and return */
+int sqlite3BtreeNewDb(Btree *p);
+
 
 /*
 ** Hard to Classify / More research needed
 */
+
+int sqlite3BtreeIncrVacuum(Btree *);
 
 int sqlite3BtreeCopyFile(Btree *, Btree *);
 
