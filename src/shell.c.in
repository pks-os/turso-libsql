--- conflicted
+++ resolved
@@ -3463,10 +3463,8 @@
         /* extract the data and data types */
         for(i=0; i<nCol; i++){
           aiTypes[i] = x = sqlite3_column_type(pStmt, i);
-          if( x==SQLITE_BLOB
-           && pArg
-           && (pArg->cMode==MODE_Insert || pArg->cMode==MODE_Quote)
-          ){
+          if( x==SQLITE_BLOB && pArg
+           && (pArg->cMode==MODE_Insert || pArg->cMode==MODE_Quote) ){
             azVals[i] = "";
           }else{
             azVals[i] = (char*)sqlite3_column_text(pStmt, i);
@@ -4202,7 +4200,6 @@
 ** NULL is returned if any error is encountered. The final value of *pnByte
 ** is undefined in this case.
 */
-<<<<<<< HEAD
 static char *readFile(const char *zName, int *pnByte){
   FILE *in = fopen(zName, "rb");
   long nIn;
@@ -4240,91 +4237,6 @@
   sqlite3_free(pSession->azFilter);
   memset(pSession, 0, sizeof(OpenSession));
 }
-=======
-static const char *(azHelp[]) = {
-#if defined(SQLITE_HAVE_ZLIB) && !defined(SQLITE_OMIT_VIRTUALTABLE)
-  ".archive ...             Manage SQL archives",
-  "   Each command must have exactly one of the following options:",
-  "     -c, --create               Create a new archive",
-  "     -u, --update               Add or update files with changed mtime",
-  "     -i, --insert               Like -u but always add even if unchanged",
-  "     -r, --remove               Remove files from archive",
-  "     -t, --list                 List contents of archive",
-  "     -x, --extract              Extract files from archive",
-  "   Optional arguments:",
-  "     -v, --verbose              Print each filename as it is processed",
-  "     -f FILE, --file FILE       Use archive FILE (default is current db)",
-  "     -a FILE, --append FILE     Open FILE using the apndvfs VFS",
-  "     -C DIR, --directory DIR    Read/extract files from directory DIR",
-  "     -g, --glob                 Use glob matching for names in archive",
-  "     -n, --dryrun               Show the SQL that would have occurred",
-  "   Examples:",
-  "     .ar -cf ARCHIVE foo bar  # Create ARCHIVE from files foo and bar",
-  "     .ar -tf ARCHIVE          # List members of ARCHIVE",
-  "     .ar -xvf ARCHIVE         # Verbosely extract files from ARCHIVE",
-  "   See also:",
-  "      http://sqlite.org/cli.html#sqlite_archive_support",
-#endif
-#ifndef SQLITE_OMIT_AUTHORIZATION
-  ".auth ON|OFF             Show authorizer callbacks",
-#endif
-  ".backup ?DB? FILE        Backup DB (default \"main\") to FILE",
-  "       --append            Use the appendvfs",
-  "       --async             Write to FILE without journal and fsync()",
-  ".bail on|off             Stop after hitting an error.  Default OFF",
-  ".binary on|off           Turn binary output on or off.  Default OFF",
-  ".cd DIRECTORY            Change the working directory to DIRECTORY",
-  ".changes on|off          Show number of rows changed by SQL",
-  ".check GLOB              Fail if output since .testcase does not match",
-  ".clone NEWDB             Clone data into NEWDB from the existing database",
-  ".connection [close] [#]  Open or close an auxiliary database connection",
-  ".databases               List names and files of attached databases",
-  ".dbconfig ?op? ?val?     List or change sqlite3_db_config() options",
-  ".dbinfo ?DB?             Show status information about the database",
-  ".dump ?OBJECTS?          Render database content as SQL",
-  "   Options:",
-  "     --data-only            Output only INSERT statements",
-  "     --newlines             Allow unescaped newline characters in output",
-  "     --nosys                Omit system tables (ex: \"sqlite_stat1\")",
-  "     --preserve-rowids      Include ROWID values in the output",
-  "   OBJECTS is a LIKE pattern for tables, indexes, triggers or views to dump",
-  "   Additional LIKE patterns can be given in subsequent arguments",
-  ".echo on|off             Turn command echo on or off",
-  ".eqp on|off|full|...     Enable or disable automatic EXPLAIN QUERY PLAN",
-  "   Other Modes:",
-#ifdef SQLITE_DEBUG
-  "      test                  Show raw EXPLAIN QUERY PLAN output",
-  "      trace                 Like \"full\" but enable \"PRAGMA vdbe_trace\"",
-#endif
-  "      trigger               Like \"full\" but also show trigger bytecode",
-  ".excel                   Display the output of next command in spreadsheet",
-  "   --bom                   Put a UTF8 byte-order mark on intermediate file",
-  ".exit ?CODE?             Exit this program with return-code CODE",
-  ".expert                  EXPERIMENTAL. Suggest indexes for queries",
-  ".explain ?on|off|auto?   Change the EXPLAIN formatting mode.  Default: auto",
-  ".filectrl CMD ...        Run various sqlite3_file_control() operations",
-  "   --schema SCHEMA         Use SCHEMA instead of \"main\"",
-  "   --help                  Show CMD details",
-  ".fullschema ?--indent?   Show schema and the content of sqlite_stat tables",
-  ".headers on|off          Turn display of headers on or off",
-  ".help ?-all? ?PATTERN?   Show help text for PATTERN",
-  ".import FILE TABLE       Import data from FILE into TABLE",
-  "   Options:",
-  "     --ascii               Use \\037 and \\036 as column and row separators",
-  "     --csv                 Use , and \\n as column and row separators",
-  "     --skip N              Skip the first N rows of input",
-  "     --schema S            Target table to be S.TABLE",
-  "     -v                    \"Verbose\" - increase auxiliary output",
-  "   Notes:",
-  "     *  If TABLE does not exist, it is created.  The first row of input",
-  "        determines the column names.",
-  "     *  If neither --csv or --ascii are used, the input mode is derived",
-  "        from the \".mode\" output mode",
-  "     *  If FILE begins with \"|\" then it is a command that generates the",
-  "        input text.",
-#ifndef SQLITE_OMIT_TEST_CONTROL
-  ".imposter INDEX TABLE    Create imposter table TABLE on index INDEX",
->>>>>>> 7d44b22d
 #endif
 
 /*
@@ -8697,37 +8609,7 @@
       sqlite3IoTrace = 0;
       return 1;
     }else{
-<<<<<<< HEAD
       sqlite3IoTrace = iotracePrintf;
-=======
-      showHelp(p->out, 0);
-    }
-  }else
-
-  if( c=='i' && strncmp(azArg[0], "import", n)==0 ){
-    char *zTable = 0;           /* Insert data into this table */
-    char *zSchema = "main";     /* within this schema */
-    char *zFile = 0;            /* Name of file to extra content from */
-    sqlite3_stmt *pStmt = NULL; /* A statement */
-    int nCol;                   /* Number of columns in the table */
-    int nByte;                  /* Number of bytes in an SQL string */
-    int i, j;                   /* Loop counters */
-    int needCommit;             /* True to COMMIT or ROLLBACK at end */
-    int nSep;                   /* Number of bytes in p->colSeparator[] */
-    char *zSql;                 /* An SQL statement */
-    ImportCtx sCtx;             /* Reader context */
-    char *(SQLITE_CDECL *xRead)(ImportCtx*); /* Func to read one value */
-    int eVerbose = 0;           /* Larger for more console output */
-    int nSkip = 0;              /* Initial lines to skip */
-    int useOutputMode = 1;      /* Use output mode to determine separators */
-
-    failIfSafeMode(p, "cannot run .import in safe mode");
-    memset(&sCtx, 0, sizeof(sCtx));
-    sCtx.z = sqlite3_malloc64(120);
-    if( sCtx.z==0 ){
-      import_cleanup(&sCtx);
-      shell_out_of_memory();
->>>>>>> 7d44b22d
     }
   }
   return 0;
@@ -8770,30 +8652,6 @@
           *pzErr = shellMPrintf(0,"ambiguous limit: \"%s\"\n", azArg[1]);
           return 1;
         }
-<<<<<<< HEAD
-=======
-      }else if( strcmp(z,"-v")==0 ){
-        eVerbose++;
-      }else if( strcmp(z,"-schema")==0 && i<nArg-1 ){
-        zSchema = azArg[++i];
-      }else if( strcmp(z,"-skip")==0 && i<nArg-1 ){
-        nSkip = integerValue(azArg[++i]);
-      }else if( strcmp(z,"-ascii")==0 ){
-        sCtx.cColSep = SEP_Unit[0];
-        sCtx.cRowSep = SEP_Record[0];
-        xRead = ascii_read_one_field;
-        useOutputMode = 0;
-      }else if( strcmp(z,"-csv")==0 ){
-        sCtx.cColSep = ',';
-        sCtx.cRowSep = '\n';
-        xRead = csv_read_one_field;
-        useOutputMode = 0;
-      }else{
-        utf8_printf(p->out, "ERROR: unknown option: \"%s\".  Usage:\n", z);
-        showHelp(p->out, "import");
-        rc = 1;
-        goto meta_command_exit;
->>>>>>> 7d44b22d
       }
     }
     if( iLimit<0 ){
@@ -9031,67 +8889,8 @@
       *pzErr = shellMPrintf(0,"Error: cannot open '%s'\n", zNewFilename);
       sqlite3_free(zNewFilename);
       rc = 1;
-<<<<<<< HEAD
     }else{
       p->pAuxDb->zFreeOnClose = zNewFilename;
-=======
-      import_cleanup(&sCtx);
-      goto meta_command_exit;
-    }
-    /* Below, resources must be freed before exit. */
-    if( eVerbose>=2 || (eVerbose>=1 && useOutputMode) ){
-      char zSep[2];
-      zSep[1] = 0;
-      zSep[0] = sCtx.cColSep;
-      utf8_printf(p->out, "Column separator ");
-      output_c_string(p->out, zSep);
-      utf8_printf(p->out, ", row separator ");
-      zSep[0] = sCtx.cRowSep;
-      output_c_string(p->out, zSep);
-      utf8_printf(p->out, "\n");
-    }
-    while( (nSkip--)>0 ){
-      while( xRead(&sCtx) && sCtx.cTerm==sCtx.cColSep ){}
-    }
-    zSql = sqlite3_mprintf("SELECT * FROM \"%w\".\"%w\"", zSchema, zTable);
-    if( zSql==0 ){
-      import_cleanup(&sCtx);
-      shell_out_of_memory();
-    }
-    nByte = strlen30(zSql);
-    rc = sqlite3_prepare_v2(p->db, zSql, -1, &pStmt, 0);
-    import_append_char(&sCtx, 0);    /* To ensure sCtx.z is allocated */
-    if( rc && sqlite3_strglob("no such table: *", sqlite3_errmsg(p->db))==0 ){
-      char *zCreate = sqlite3_mprintf("CREATE TABLE \"%w\".\"%w\"",
-                                      zSchema, zTable);
-      char cSep = '(';
-      while( xRead(&sCtx) ){
-        zCreate = sqlite3_mprintf("%z%c\n  \"%w\" TEXT", zCreate, cSep, sCtx.z);
-        cSep = ',';
-        if( sCtx.cTerm!=sCtx.cColSep ) break;
-      }
-      if( cSep=='(' ){
-        sqlite3_free(zCreate);
-        import_cleanup(&sCtx);
-        utf8_printf(stderr,"%s: empty file\n", sCtx.zFile);
-        rc = 1;
-        goto meta_command_exit;
-      }
-      zCreate = sqlite3_mprintf("%z\n)", zCreate);
-      if( eVerbose>=1 ){
-        utf8_printf(p->out, "%s\n", zCreate);
-      }
-      rc = sqlite3_exec(p->db, zCreate, 0, 0, 0);
-      if( rc ){
-        utf8_printf(stderr, "%s failed:\n%s\n", zCreate, sqlite3_errmsg(p->db));
-        sqlite3_free(zCreate);
-        import_cleanup(&sCtx);
-        rc = 1;
-        goto meta_command_exit;
-      }
-      sqlite3_free(zCreate);
-      rc = sqlite3_prepare_v2(p->db, zSql, -1, &pStmt, 0);
->>>>>>> 7d44b22d
     }
   }
   if( p->db==0 ){
@@ -9159,7 +8958,6 @@
     }
     sqlite3_finalize(pStmt);
     pStmt = 0;
-<<<<<<< HEAD
     if( len ){
       rx = sqlite3_prepare_v2(p->db,
                               "SELECT key, quote(value) "
@@ -9167,80 +8965,6 @@
       while( rx==SQLITE_OK && sqlite3_step(pStmt)==SQLITE_ROW ){
         utf8_printf(p->out, "%-*s %s\n", len, sqlite3_column_text(pStmt,0),
                     sqlite3_column_text(pStmt,1));
-=======
-    if( nCol==0 ) return 0; /* no columns, no error */
-    zSql = sqlite3_malloc64( nByte*2 + 20 + nCol*2 );
-    if( zSql==0 ){
-      import_cleanup(&sCtx);
-      shell_out_of_memory();
-    }
-    sqlite3_snprintf(nByte+20, zSql, "INSERT INTO \"%w\".\"%w\" VALUES(?",
-                     zSchema, zTable);
-    j = strlen30(zSql);
-    for(i=1; i<nCol; i++){
-      zSql[j++] = ',';
-      zSql[j++] = '?';
-    }
-    zSql[j++] = ')';
-    zSql[j] = 0;
-    if( eVerbose>=2 ){
-      utf8_printf(p->out, "Insert using: %s\n", zSql);
-    }
-    rc = sqlite3_prepare_v2(p->db, zSql, -1, &pStmt, 0);
-    sqlite3_free(zSql);
-    if( rc ){
-      utf8_printf(stderr, "Error: %s\n", sqlite3_errmsg(p->db));
-      if (pStmt) sqlite3_finalize(pStmt);
-      import_cleanup(&sCtx);
-      rc = 1;
-      goto meta_command_exit;
-    }
-    needCommit = sqlite3_get_autocommit(p->db);
-    if( needCommit ) sqlite3_exec(p->db, "BEGIN", 0, 0, 0);
-    do{
-      int startLine = sCtx.nLine;
-      for(i=0; i<nCol; i++){
-        char *z = xRead(&sCtx);
-        /*
-        ** Did we reach end-of-file before finding any columns?
-        ** If so, stop instead of NULL filling the remaining columns.
-        */
-        if( z==0 && i==0 ) break;
-        /*
-        ** Did we reach end-of-file OR end-of-line before finding any
-        ** columns in ASCII mode?  If so, stop instead of NULL filling
-        ** the remaining columns.
-        */
-        if( p->mode==MODE_Ascii && (z==0 || z[0]==0) && i==0 ) break;
-        sqlite3_bind_text(pStmt, i+1, z, -1, SQLITE_TRANSIENT);
-        if( i<nCol-1 && sCtx.cTerm!=sCtx.cColSep ){
-          utf8_printf(stderr, "%s:%d: expected %d columns but found %d - "
-                          "filling the rest with NULL\n",
-                          sCtx.zFile, startLine, nCol, i+1);
-          i += 2;
-          while( i<=nCol ){ sqlite3_bind_null(pStmt, i); i++; }
-        }
-      }
-      if( sCtx.cTerm==sCtx.cColSep ){
-        do{
-          xRead(&sCtx);
-          i++;
-        }while( sCtx.cTerm==sCtx.cColSep );
-        utf8_printf(stderr, "%s:%d: expected %d columns but found %d - "
-                        "extras ignored\n",
-                        sCtx.zFile, startLine, nCol, i);
-      }
-      if( i>=nCol ){
-        sqlite3_step(pStmt);
-        rc = sqlite3_reset(pStmt);
-        if( rc!=SQLITE_OK ){
-          utf8_printf(stderr, "%s:%d: INSERT failed: %s\n", sCtx.zFile,
-                      startLine, sqlite3_errmsg(p->db));
-          sCtx.nErr++;
-        }else{
-          sCtx.nRow++;
-        }
->>>>>>> 7d44b22d
       }
       sqlite3_finalize(pStmt);
     }
