/*
** 2010 February 1
**
** The author disclaims copyright to this source code.  In place of
** a legal notice, here is a blessing:
**
**    May you do good and not evil.
**    May you find forgiveness for yourself and forgive others.
**    May you share freely, never taking more than you give.
**
*************************************************************************
** This header file defines the interface to the write-ahead logging 
** system. Refer to the comments below and the header comment attached to 
** the implementation of each function in log.c for further details.
*/

#ifndef SQLITE_WAL_H
#define SQLITE_WAL_H

#include "sqliteInt.h"

/* Macros for extracting appropriate sync flags for either transaction
** commits (WAL_SYNC_FLAGS(X)) or for checkpoint ops (CKPT_SYNC_FLAGS(X)):
*/
#define WAL_SYNC_FLAGS(X)   ((X)&0x03)
#define CKPT_SYNC_FLAGS(X)  (((X)>>2)&0x03)

#ifdef SQLITE_OMIT_WAL
# define sqlite3WalOpen(w,x,y,z)                 0
# define sqlite3WalLimit(x,y)
# define sqlite3WalClose(v,w,x,y,z)              0
# define sqlite3WalBeginReadTransaction(y,z)     0
# define sqlite3WalEndReadTransaction(z)
# define sqlite3WalDbsize(y)                     0
# define sqlite3WalBeginWriteTransaction(y)      0
# define sqlite3WalEndWriteTransaction(x)        0
# define sqlite3WalUndo(w,x,y,z)                 0
# define sqlite3WalSavepoint(y,z)
# define sqlite3WalSavepointUndo(y,z)            0
# define sqlite3WalFrames(u,v,w,x,y,z)           0
# define sqlite3WalCheckpoint(q,r,s,t,u,v,w,x,y,z) 0
# define sqlite3WalCallback(z)                   0
# define sqlite3WalExclusiveMode(y,z)            0
# define sqlite3WalHeapMemory(z)                 0
# define sqlite3WalFramesize(z)                  0
# define sqlite3WalFindFrame(x,y,z)              0
# define sqlite3WalFile(x)                       0
# define sqlite3WalJournalMode(x)                0
#else

#define WAL_SAVEPOINT_NDATA 4

/* Connection to a write-ahead log (WAL) file. 
** There is one object of this type for each pager. 
*/
typedef struct Wal Wal;

/* Open and close a connection to a write-ahead log. */
int sqlite3WalOpen(sqlite3_vfs*, sqlite3_file*, const char *,int,i64,int,Wal**);
int sqlite3WalClose(Wal *pWal, sqlite3*, int sync_flags, int, u8 *);

/* Set the limiting size of a WAL file. */
void sqlite3WalLimit(Wal*, i64);

/* Used by readers to open (lock) and close (unlock) a snapshot.  A 
** snapshot is like a read-transaction.  It is the state of the database
** at an instant in time.  sqlite3WalOpenSnapshot gets a read lock and
** preserves the current state even if the other threads or processes
** write to or checkpoint the WAL.  sqlite3WalCloseSnapshot() closes the
** transaction and releases the lock.
*/
int sqlite3WalBeginReadTransaction(Wal *pWal, int *);
void sqlite3WalEndReadTransaction(Wal *pWal);

/* Read a page from the write-ahead log, if it is present. */
int sqlite3WalFindFrame(Wal *, Pgno, u32 *);
int sqlite3WalReadFrame(Wal *, u32, int, u8 *);

/* If the WAL is not empty, return the size of the database. */
Pgno sqlite3WalDbsize(Wal *pWal);

/* Obtain or release the WRITER lock. */
int sqlite3WalBeginWriteTransaction(Wal *pWal);
int sqlite3WalEndWriteTransaction(Wal *pWal);

/* Undo any frames written (but not committed) to the log */
int sqlite3WalUndo(Wal *pWal, int (*xUndo)(void *, Pgno), void *pUndoCtx, int);

/* Return an integer that records the current (uncommitted) write
** position in the WAL */
void sqlite3WalSavepoint(Wal *pWal, u32 *aWalData);

/* Move the write position of the WAL back to iFrame.  Called in
** response to a ROLLBACK TO command. */
int sqlite3WalSavepointUndo(Wal *pWal, u32 *aWalData);

/* Write a frame or frames to the log. */
int sqlite3WalFrames(Wal *pWal, int, PgHdr *, Pgno, int, int);

/* Copy pages from the log to the database file */ 
int sqlite3WalCheckpoint(
  Wal *pWal,                      /* Write-ahead log connection */
  sqlite3 *db,                    /* Check this handle's interrupt flag */
  int eMode,                      /* One of PASSIVE, FULL and RESTART */
  int (*xBusy)(void*),            /* Function to call when busy */
  void *pBusyArg,                 /* Context argument for xBusyHandler */
  int sync_flags,                 /* Flags to sync db file with (or 0) */
  int nBuf,                       /* Size of buffer nBuf */
  u8 *zBuf,                       /* Temporary buffer to use */
  int *pnLog,                     /* OUT: Number of frames in WAL */
  int *pnCkpt                     /* OUT: Number of backfilled frames in WAL */
);

/* Return the value to pass to a sqlite3_wal_hook callback, the
** number of frames in the WAL at the point of the last commit since
** sqlite3WalCallback() was called.  If no commits have occurred since
** the last call, then return 0.
*/
int sqlite3WalCallback(Wal *pWal);

/* Tell the wal layer that an EXCLUSIVE lock has been obtained (or released)
** by the pager layer on the database file.
*/
int sqlite3WalExclusiveMode(Wal *pWal, int op);

/* Return true if the argument is non-NULL and the WAL module is using
** heap-memory for the wal-index. Otherwise, if the argument is NULL or the
** WAL module is using shared-memory, return false. 
*/
int sqlite3WalHeapMemory(Wal *pWal);

#ifdef SQLITE_ENABLE_SNAPSHOT
int sqlite3WalSnapshotGet(Wal *pWal, sqlite3_snapshot **ppSnapshot);
void sqlite3WalSnapshotOpen(Wal *pWal, sqlite3_snapshot *pSnapshot);
int sqlite3WalSnapshotRecover(Wal *pWal);
int sqlite3WalSnapshotCheck(Wal *pWal, sqlite3_snapshot *pSnapshot);
void sqlite3WalSnapshotUnlock(Wal *pWal);
#endif

#ifndef SQLITE_OMIT_CONCURRENT
/* Tell the wal layer that we want to commit a concurrent transaction */
int sqlite3WalLockForCommit(Wal *pWal, PgHdr *pPg, Bitvec *pRead, Pgno*);

/* Upgrade the state of the client to take into account changes written
** by other connections */
int sqlite3WalUpgradeSnapshot(Wal *pWal);
#endif /* SQLITE_OMIT_CONCURRENT */

#ifdef SQLITE_ENABLE_ZIPVFS
/* If the WAL file is not empty, return the number of bytes of content
** stored in each frame (i.e. the db page-size when the WAL was created).
*/
int sqlite3WalFramesize(Wal *pWal);
#endif

/* Return the sqlite3_file object for the WAL file */
sqlite3_file *sqlite3WalFile(Wal *pWal);

<<<<<<< HEAD
/* Return the journal mode (WAL or WAL2) used by this Wal object. */
int sqlite3WalJournalMode(Wal *pWal);

=======
>>>>>>> ff9e9b27
/* sqlite3_wal_info() data */
int sqlite3WalInfo(Wal *pWal, u32 *pnPrior, u32 *pnFrame);

#endif /* ifndef SQLITE_OMIT_WAL */
#endif /* SQLITE_WAL_H */<|MERGE_RESOLUTION|>--- conflicted
+++ resolved
@@ -156,12 +156,9 @@
 /* Return the sqlite3_file object for the WAL file */
 sqlite3_file *sqlite3WalFile(Wal *pWal);
 
-<<<<<<< HEAD
 /* Return the journal mode (WAL or WAL2) used by this Wal object. */
 int sqlite3WalJournalMode(Wal *pWal);
 
-=======
->>>>>>> ff9e9b27
 /* sqlite3_wal_info() data */
 int sqlite3WalInfo(Wal *pWal, u32 *pnPrior, u32 *pnFrame);
 
