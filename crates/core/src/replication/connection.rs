--- conflicted
+++ resolved
@@ -126,13 +126,9 @@
         let res = self.execute_program(stmts, params).await?;
 
         let result = res
-<<<<<<< HEAD
-            .results.first()
-=======
             .results
             .into_iter()
             .next()
->>>>>>> 56382afe
             .expect("Expected atleast one result");
 
         let affected_row_count = match result.row_result {
@@ -161,17 +157,11 @@
         let res = self.execute_program(stmts, Params::None).await?;
 
         for result in res.results {
-<<<<<<< HEAD
-            match &result.row_result {
-                Some(RowResult::Row(row)) => self.update_state(row),
-                Some(RowResult::Error(e)) => todo!("error: {:?}", e),
-=======
             match result.row_result {
                 Some(RowResult::Row(row)) => self.update_state(&row),
                 Some(RowResult::Error(e)) => {
                     return Err(Error::RemoteSqliteFailure(e.code, e.message))
                 }
->>>>>>> 56382afe
                 None => panic!("unexpected empty result row"),
             };
         }
@@ -335,13 +325,9 @@
             .await?;
 
         let result = res
-<<<<<<< HEAD
-            .results.first()
-=======
             .results
             .into_iter()
             .next()
->>>>>>> 56382afe
             .expect("Expected atleast one result");
 
         let affected_row_count = match result.row_result {
