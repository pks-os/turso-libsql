--- conflicted
+++ resolved
@@ -1477,15 +1477,11 @@
 # Test that when 1 or more pages are recovered from a WAL file, 
 # sqlite3_log() is invoked to report this to the user.
 #
-<<<<<<< HEAD
 ifcapable curdir {
-  set walfile [file nativename [file join [pwd] test.db-wal]]
+  set walfile [file nativename [file join [get_pwd] test.db-wal]]
 } else {
   set walfile test.db-wal
 }
-=======
-set walfile [file nativename [file join [get_pwd] test.db-wal]]
->>>>>>> f8a78464
 catch {db close}
 forcedelete test.db
 do_test wal-23.1 {
